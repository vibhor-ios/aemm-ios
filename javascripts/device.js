--- conflicted
+++ resolved
@@ -14,17 +14,10 @@
         if (window.DroidGap) {
             this.available = true;
             this.uuid = window.DroidGap.getUuid();
-<<<<<<< HEAD
-	    this.version = window.DroidGap.getOSVersion();
-            this.gapVersion = window.DroidGap.getVersion();
-	    this.platform = window.DroidGap.getPlatform();
-	    this.name = window.DroidGap.getProductName();
-=======
             this.version = window.DroidGap.getOSVersion();
             this.gapVersion = window.DroidGap.getVersion();
             this.platform = window.DroidGap.getPlatform();
             this.name = window.DroidGap.getProductName();  
->>>>>>> 35c3bea7
         } else {          
             this.platform = DeviceInfo.platform;
             this.version  = DeviceInfo.version;
