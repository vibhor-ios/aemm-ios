--- conflicted
+++ resolved
@@ -14,19 +14,11 @@
         if (window.DroidGap) {
             this.available = true;
             this.uuid = window.DroidGap.getUuid();
-<<<<<<< HEAD
             this.version = window.DroidGap.getOSVersion();
             this.gapVersion = window.DroidGap.getVersion();
             this.platform = window.DroidGap.getPlatform();
             this.name = window.DroidGap.getProductName();  
-      } else {          
-=======
-	    this.version = window.DroidGap.getOSVersion();
-            this.gapVersion = window.DroidGap.getVersion();
-	    this.platform = window.DroidGap.getPlatform();
-	    this.name = window.DroidGap.getProductName();
         } else {          
->>>>>>> 4c08b34a
             this.platform = DeviceInfo.platform;
             this.version  = DeviceInfo.version;
             this.name     = DeviceInfo.name;
