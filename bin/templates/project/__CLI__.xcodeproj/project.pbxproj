// !$*UTF8*$!
{
	archiveVersion = 1;
	classes = {
	};
	objectVersion = 46;
	objects = {

/* Begin PBXBuildFile section */
		1D3623260D0F684500981E51 /* AppDelegate.m in Sources */ = {isa = PBXBuildFile; fileRef = 1D3623250D0F684500981E51 /* AppDelegate.m */; };
		1D60589B0D05DD56006BFB54 /* main.m in Sources */ = {isa = PBXBuildFile; fileRef = 29B97316FDCFA39411CA2CEA /* main.m */; };
		1F766FE113BBADB100FB74C0 /* Localizable.strings in Resources */ = {isa = PBXBuildFile; fileRef = 1F766FDC13BBADB100FB74C0 /* Localizable.strings */; };
		288765FD0DF74451002DB57D /* CoreGraphics.framework in Frameworks */ = {isa = PBXBuildFile; fileRef = 288765FC0DF74451002DB57D /* CoreGraphics.framework */; };
		301BF552109A68D80062928A /* libCordova.a in Frameworks */ = {isa = PBXBuildFile; fileRef = 301BF535109A57CC0062928A /* libCordova.a */; };
		302D95F114D2391D003F00A1 /* MainViewController.m in Sources */ = {isa = PBXBuildFile; fileRef = 302D95EF14D2391D003F00A1 /* MainViewController.m */; };
		302D95F214D2391D003F00A1 /* MainViewController.xib in Resources */ = {isa = PBXBuildFile; fileRef = 302D95F014D2391D003F00A1 /* MainViewController.xib */; };
		305D5FD1115AB8F900A74A75 /* MobileCoreServices.framework in Frameworks */ = {isa = PBXBuildFile; fileRef = 305D5FD0115AB8F900A74A75 /* MobileCoreServices.framework */; };
		3088BBBD154F3926009F9C59 /* Default-Landscape@2x~ipad.png in Resources */ = {isa = PBXBuildFile; fileRef = 3088BBB7154F3926009F9C59 /* Default-Landscape@2x~ipad.png */; };
		3088BBBE154F3926009F9C59 /* Default-Landscape~ipad.png in Resources */ = {isa = PBXBuildFile; fileRef = 3088BBB8154F3926009F9C59 /* Default-Landscape~ipad.png */; };
		3088BBBF154F3926009F9C59 /* Default-Portrait@2x~ipad.png in Resources */ = {isa = PBXBuildFile; fileRef = 3088BBB9154F3926009F9C59 /* Default-Portrait@2x~ipad.png */; };
		3088BBC0154F3926009F9C59 /* Default-Portrait~ipad.png in Resources */ = {isa = PBXBuildFile; fileRef = 3088BBBA154F3926009F9C59 /* Default-Portrait~ipad.png */; };
		3088BBC1154F3926009F9C59 /* Default@2x~iphone.png in Resources */ = {isa = PBXBuildFile; fileRef = 3088BBBB154F3926009F9C59 /* Default@2x~iphone.png */; };
		3088BBC2154F3926009F9C59 /* Default~iphone.png in Resources */ = {isa = PBXBuildFile; fileRef = 3088BBBC154F3926009F9C59 /* Default~iphone.png */; };
		308D05371370CCF300D202BF /* icon-72.png in Resources */ = {isa = PBXBuildFile; fileRef = 308D052E1370CCF300D202BF /* icon-72.png */; };
		308D05381370CCF300D202BF /* icon.png in Resources */ = {isa = PBXBuildFile; fileRef = 308D052F1370CCF300D202BF /* icon.png */; };
		308D05391370CCF300D202BF /* icon@2x.png in Resources */ = {isa = PBXBuildFile; fileRef = 308D05301370CCF300D202BF /* icon@2x.png */; };
		30A0434814DC770100060A13 /* Localizable.strings in Resources */ = {isa = PBXBuildFile; fileRef = 30A0434314DC770100060A13 /* Localizable.strings */; };
		30FC414916E50CA1004E6F35 /* icon-72@2x.png in Resources */ = {isa = PBXBuildFile; fileRef = 30FC414816E50CA1004E6F35 /* icon-72@2x.png */; };
		5B1594DD16A7569C00FEF299 /* AssetsLibrary.framework in Frameworks */ = {isa = PBXBuildFile; fileRef = 5B1594DC16A7569C00FEF299 /* AssetsLibrary.framework */; };
		7E7966DE1810823500FA85AD /* icon-40.png in Resources */ = {isa = PBXBuildFile; fileRef = 7E7966D41810823500FA85AD /* icon-40.png */; };
		7E7966DF1810823500FA85AD /* icon-40@2x.png in Resources */ = {isa = PBXBuildFile; fileRef = 7E7966D51810823500FA85AD /* icon-40@2x.png */; };
		7E7966E01810823500FA85AD /* icon-50.png in Resources */ = {isa = PBXBuildFile; fileRef = 7E7966D61810823500FA85AD /* icon-50.png */; };
		7E7966E11810823500FA85AD /* icon-50@2x.png in Resources */ = {isa = PBXBuildFile; fileRef = 7E7966D71810823500FA85AD /* icon-50@2x.png */; };
		7E7966E21810823500FA85AD /* icon-60.png in Resources */ = {isa = PBXBuildFile; fileRef = 7E7966D81810823500FA85AD /* icon-60.png */; };
		7E7966E31810823500FA85AD /* icon-60@2x.png in Resources */ = {isa = PBXBuildFile; fileRef = 7E7966D91810823500FA85AD /* icon-60@2x.png */; };
		7E7966E41810823500FA85AD /* icon-76.png in Resources */ = {isa = PBXBuildFile; fileRef = 7E7966DA1810823500FA85AD /* icon-76.png */; };
		7E7966E51810823500FA85AD /* icon-76@2x.png in Resources */ = {isa = PBXBuildFile; fileRef = 7E7966DB1810823500FA85AD /* icon-76@2x.png */; };
		7E7966E61810823500FA85AD /* icon-small.png in Resources */ = {isa = PBXBuildFile; fileRef = 7E7966DC1810823500FA85AD /* icon-small.png */; };
		7E7966E71810823500FA85AD /* icon-small@2x.png in Resources */ = {isa = PBXBuildFile; fileRef = 7E7966DD1810823500FA85AD /* icon-small@2x.png */; };
		D4A0D8761607E02300AEF8BB /* Default-568h@2x~iphone.png in Resources */ = {isa = PBXBuildFile; fileRef = D4A0D8751607E02300AEF8BB /* Default-568h@2x~iphone.png */; };
/* End PBXBuildFile section */

/* Begin PBXContainerItemProxy section */
		301BF534109A57CC0062928A /* PBXContainerItemProxy */ = {
			isa = PBXContainerItemProxy;
			containerPortal = 301BF52D109A57CC0062928A /* CordovaLib.xcodeproj */;
			proxyType = 2;
			remoteGlobalIDString = D2AAC07E0554694100DB518D;
			remoteInfo = CordovaLib;
		};
		301BF550109A68C00062928A /* PBXContainerItemProxy */ = {
			isa = PBXContainerItemProxy;
			containerPortal = 301BF52D109A57CC0062928A /* CordovaLib.xcodeproj */;
			proxyType = 1;
			remoteGlobalIDString = D2AAC07D0554694100DB518D;
			remoteInfo = CordovaLib;
		};
/* End PBXContainerItemProxy section */

/* Begin PBXFileReference section */
		1D3623240D0F684500981E51 /* AppDelegate.h */ = {isa = PBXFileReference; fileEncoding = 4; lastKnownFileType = sourcecode.c.h; path = AppDelegate.h; sourceTree = "<group>"; };
		1D3623250D0F684500981E51 /* AppDelegate.m */ = {isa = PBXFileReference; fileEncoding = 4; lastKnownFileType = sourcecode.c.objc; path = AppDelegate.m; sourceTree = "<group>"; };
		1D6058910D05DD3D006BFB54 /* __PROJECT_NAME__.app */ = {isa = PBXFileReference; explicitFileType = wrapper.application; includeInIndex = 0; path = "__PROJECT_NAME__.app"; sourceTree = BUILT_PRODUCTS_DIR; };
		1F766FDD13BBADB100FB74C0 /* en */ = {isa = PBXFileReference; lastKnownFileType = text.plist.strings; name = en; path = Localizable.strings; sourceTree = "<group>"; };
		1F766FE013BBADB100FB74C0 /* es */ = {isa = PBXFileReference; lastKnownFileType = text.plist.strings; name = es; path = Localizable.strings; sourceTree = "<group>"; };
		288765FC0DF74451002DB57D /* CoreGraphics.framework */ = {isa = PBXFileReference; lastKnownFileType = wrapper.framework; name = CoreGraphics.framework; path = System/Library/Frameworks/CoreGraphics.framework; sourceTree = SDKROOT; };
		29B97316FDCFA39411CA2CEA /* main.m */ = {isa = PBXFileReference; fileEncoding = 4; lastKnownFileType = sourcecode.c.objc; path = main.m; sourceTree = "<group>"; };
		301BF52D109A57CC0062928A /* CordovaLib.xcodeproj */ = {isa = PBXFileReference; lastKnownFileType = "wrapper.pb-project"; path = CordovaLib.xcodeproj; sourceTree = CORDOVALIB; };
		301BF56E109A69640062928A /* www */ = {isa = PBXFileReference; lastKnownFileType = folder; path = www; sourceTree = SOURCE_ROOT; };
		302D95EE14D2391D003F00A1 /* MainViewController.h */ = {isa = PBXFileReference; fileEncoding = 4; lastKnownFileType = sourcecode.c.h; path = MainViewController.h; sourceTree = "<group>"; };
		302D95EF14D2391D003F00A1 /* MainViewController.m */ = {isa = PBXFileReference; fileEncoding = 4; lastKnownFileType = sourcecode.c.objc; path = MainViewController.m; sourceTree = "<group>"; };
		302D95F014D2391D003F00A1 /* MainViewController.xib */ = {isa = PBXFileReference; fileEncoding = 4; lastKnownFileType = file.xib; path = MainViewController.xib; sourceTree = "<group>"; };
		305D5FD0115AB8F900A74A75 /* MobileCoreServices.framework */ = {isa = PBXFileReference; lastKnownFileType = wrapper.framework; name = MobileCoreServices.framework; path = System/Library/Frameworks/MobileCoreServices.framework; sourceTree = SDKROOT; };
		3088BBB7154F3926009F9C59 /* Default-Landscape@2x~ipad.png */ = {isa = PBXFileReference; lastKnownFileType = image.png; path = "Default-Landscape@2x~ipad.png"; sourceTree = "<group>"; };
		3088BBB8154F3926009F9C59 /* Default-Landscape~ipad.png */ = {isa = PBXFileReference; lastKnownFileType = image.png; path = "Default-Landscape~ipad.png"; sourceTree = "<group>"; };
		3088BBB9154F3926009F9C59 /* Default-Portrait@2x~ipad.png */ = {isa = PBXFileReference; lastKnownFileType = image.png; path = "Default-Portrait@2x~ipad.png"; sourceTree = "<group>"; };
		3088BBBA154F3926009F9C59 /* Default-Portrait~ipad.png */ = {isa = PBXFileReference; lastKnownFileType = image.png; path = "Default-Portrait~ipad.png"; sourceTree = "<group>"; };
		3088BBBB154F3926009F9C59 /* Default@2x~iphone.png */ = {isa = PBXFileReference; lastKnownFileType = image.png; path = "Default@2x~iphone.png"; sourceTree = "<group>"; };
		3088BBBC154F3926009F9C59 /* Default~iphone.png */ = {isa = PBXFileReference; lastKnownFileType = image.png; path = "Default~iphone.png"; sourceTree = "<group>"; };
		308D052E1370CCF300D202BF /* icon-72.png */ = {isa = PBXFileReference; lastKnownFileType = image.png; path = "icon-72.png"; sourceTree = "<group>"; };
		308D052F1370CCF300D202BF /* icon.png */ = {isa = PBXFileReference; lastKnownFileType = image.png; path = icon.png; sourceTree = "<group>"; };
		308D05301370CCF300D202BF /* icon@2x.png */ = {isa = PBXFileReference; lastKnownFileType = image.png; path = "icon@2x.png"; sourceTree = "<group>"; };
		30A0434414DC770100060A13 /* de */ = {isa = PBXFileReference; lastKnownFileType = text.plist.strings; name = de; path = Localizable.strings; sourceTree = "<group>"; };
		30A0434714DC770100060A13 /* se */ = {isa = PBXFileReference; lastKnownFileType = text.plist.strings; name = se; path = Localizable.strings; sourceTree = "<group>"; };
		30FC414816E50CA1004E6F35 /* icon-72@2x.png */ = {isa = PBXFileReference; lastKnownFileType = image.png; path = "icon-72@2x.png"; sourceTree = "<group>"; };
		32CA4F630368D1EE00C91783 /* __PROJECT_NAME__-Prefix.pch */ = {isa = PBXFileReference; fileEncoding = 4; lastKnownFileType = sourcecode.c.h; path = "__PROJECT_NAME__-Prefix.pch"; sourceTree = "<group>"; };
		5B1594DC16A7569C00FEF299 /* AssetsLibrary.framework */ = {isa = PBXFileReference; lastKnownFileType = wrapper.framework; name = AssetsLibrary.framework; path = System/Library/Frameworks/AssetsLibrary.framework; sourceTree = SDKROOT; };
		7E7966D41810823500FA85AD /* icon-40.png */ = {isa = PBXFileReference; lastKnownFileType = image.png; path = "icon-40.png"; sourceTree = "<group>"; };
		7E7966D51810823500FA85AD /* icon-40@2x.png */ = {isa = PBXFileReference; lastKnownFileType = image.png; path = "icon-40@2x.png"; sourceTree = "<group>"; };
		7E7966D61810823500FA85AD /* icon-50.png */ = {isa = PBXFileReference; lastKnownFileType = image.png; path = "icon-50.png"; sourceTree = "<group>"; };
		7E7966D71810823500FA85AD /* icon-50@2x.png */ = {isa = PBXFileReference; lastKnownFileType = image.png; path = "icon-50@2x.png"; sourceTree = "<group>"; };
		7E7966D81810823500FA85AD /* icon-60.png */ = {isa = PBXFileReference; lastKnownFileType = image.png; path = "icon-60.png"; sourceTree = "<group>"; };
		7E7966D91810823500FA85AD /* icon-60@2x.png */ = {isa = PBXFileReference; lastKnownFileType = image.png; path = "icon-60@2x.png"; sourceTree = "<group>"; };
		7E7966DA1810823500FA85AD /* icon-76.png */ = {isa = PBXFileReference; lastKnownFileType = image.png; path = "icon-76.png"; sourceTree = "<group>"; };
		7E7966DB1810823500FA85AD /* icon-76@2x.png */ = {isa = PBXFileReference; lastKnownFileType = image.png; path = "icon-76@2x.png"; sourceTree = "<group>"; };
		7E7966DC1810823500FA85AD /* icon-small.png */ = {isa = PBXFileReference; lastKnownFileType = image.png; path = "icon-small.png"; sourceTree = "<group>"; };
		7E7966DD1810823500FA85AD /* icon-small@2x.png */ = {isa = PBXFileReference; lastKnownFileType = image.png; path = "icon-small@2x.png"; sourceTree = "<group>"; };
		7ED68E4519526A5A00B0A8AF /* WebKit.framework */ = {isa = PBXFileReference; lastKnownFileType = wrapper.framework; name = WebKit.framework; path = System/Library/Frameworks/WebKit.framework; sourceTree = SDKROOT; };
		8D1107310486CEB800E47090 /* __PROJECT_NAME__-Info.plist */ = {isa = PBXFileReference; fileEncoding = 4; lastKnownFileType = text.plist.xml; name = "__PROJECT_NAME__-Info.plist"; path = "../__PROJECT_NAME__-Info.plist"; plistStructureDefinitionIdentifier = "com.apple.xcode.plist.structure-definition.iphone.info-plist"; sourceTree = "<group>"; };
		D4A0D8751607E02300AEF8BB /* Default-568h@2x~iphone.png */ = {isa = PBXFileReference; lastKnownFileType = image.png; path = "Default-568h@2x~iphone.png"; sourceTree = "<group>"; };
		EB87FDF21871DA7A0020F90C /* merges */ = {isa = PBXFileReference; lastKnownFileType = folder; name = merges; path = ../../merges; sourceTree = "<group>"; };
		EB87FDF31871DA8E0020F90C /* www */ = {isa = PBXFileReference; lastKnownFileType = folder; name = www; path = ../../www; sourceTree = "<group>"; };
		EB87FDF41871DAF40020F90C /* config.xml */ = {isa = PBXFileReference; lastKnownFileType = text.xml; name = config.xml; path = ../../config.xml; sourceTree = "<group>"; };
		F840E1F0165FE0F500CFE078 /* config.xml */ = {isa = PBXFileReference; lastKnownFileType = text.xml; name = config.xml; path = "__PROJECT_NAME__/config.xml"; sourceTree = "<group>"; };
/* End PBXFileReference section */

/* Begin PBXFrameworksBuildPhase section */
		1D60588F0D05DD3D006BFB54 /* Frameworks */ = {
			isa = PBXFrameworksBuildPhase;
			buildActionMask = 2147483647;
			files = (
				5B1594DD16A7569C00FEF299 /* AssetsLibrary.framework in Frameworks */,
				301BF552109A68D80062928A /* libCordova.a in Frameworks */,
				288765FD0DF74451002DB57D /* CoreGraphics.framework in Frameworks */,
				305D5FD1115AB8F900A74A75 /* MobileCoreServices.framework in Frameworks */,
			);
			runOnlyForDeploymentPostprocessing = 0;
		};
/* End PBXFrameworksBuildPhase section */

/* Begin PBXGroup section */
		080E96DDFE201D6D7F000001 /* Classes */ = {
			isa = PBXGroup;
			children = (
				302D95EE14D2391D003F00A1 /* MainViewController.h */,
				302D95EF14D2391D003F00A1 /* MainViewController.m */,
				302D95F014D2391D003F00A1 /* MainViewController.xib */,
				1D3623240D0F684500981E51 /* AppDelegate.h */,
				1D3623250D0F684500981E51 /* AppDelegate.m */,
			);
			name = Classes;
			path = "__PROJECT_NAME__/Classes";
			sourceTree = SOURCE_ROOT;
		};
		19C28FACFE9D520D11CA2CBB /* Products */ = {
			isa = PBXGroup;
			children = (
				1D6058910D05DD3D006BFB54 /* __PROJECT_NAME__.app */,
			);
			name = Products;
			sourceTree = "<group>";
		};
		1F766FDB13BBADB100FB74C0 /* en.lproj */ = {
			isa = PBXGroup;
			children = (
				1F766FDC13BBADB100FB74C0 /* Localizable.strings */,
			);
			path = en.lproj;
			sourceTree = "<group>";
		};
		1F766FDE13BBADB100FB74C0 /* es.lproj */ = {
			isa = PBXGroup;
			children = (
				1F766FDF13BBADB100FB74C0 /* Localizable.strings */,
			);
			path = es.lproj;
			sourceTree = "<group>";
		};
		29B97314FDCFA39411CA2CEA /* CustomTemplate */ = {
			isa = PBXGroup;
			children = (
				EB87FDF41871DAF40020F90C /* config.xml */,
				EB87FDF31871DA8E0020F90C /* www */,
				EB87FDF21871DA7A0020F90C /* merges */,
				EB87FDF11871DA420020F90C /* Staging */,
				301BF52D109A57CC0062928A /* CordovaLib.xcodeproj */,
				080E96DDFE201D6D7F000001 /* Classes */,
				307C750510C5A3420062BCA9 /* Plugins */,
				29B97315FDCFA39411CA2CEA /* Other Sources */,
				29B97317FDCFA39411CA2CEA /* Resources */,
				29B97323FDCFA39411CA2CEA /* Frameworks */,
				19C28FACFE9D520D11CA2CBB /* Products */,
			);
			name = CustomTemplate;
			sourceTree = "<group>";
		};
		29B97315FDCFA39411CA2CEA /* Other Sources */ = {
			isa = PBXGroup;
			children = (
				32CA4F630368D1EE00C91783 /* __PROJECT_NAME__-Prefix.pch */,
				29B97316FDCFA39411CA2CEA /* main.m */,
			);
			name = "Other Sources";
			path = "__PROJECT_NAME__";
			sourceTree = "<group>";
		};
		29B97317FDCFA39411CA2CEA /* Resources */ = {
			isa = PBXGroup;
			children = (
				30A0434214DC770100060A13 /* de.lproj */,
				30A0434514DC770100060A13 /* se.lproj */,
				1F766FDB13BBADB100FB74C0 /* en.lproj */,
				1F766FDE13BBADB100FB74C0 /* es.lproj */,
				308D052D1370CCF300D202BF /* icons */,
				308D05311370CCF300D202BF /* splash */,
				8D1107310486CEB800E47090 /* __PROJECT_NAME__-Info.plist */,
			);
			name = Resources;
			path = "__PROJECT_NAME__/Resources";
			sourceTree = "<group>";
		};
		29B97323FDCFA39411CA2CEA /* Frameworks */ = {
			isa = PBXGroup;
			children = (
<<<<<<< HEAD
				7ED68E4519526A5A00B0A8AF /* WebKit.framework */,
				5AEE5B34173C68D80009041E /* CoreLocation.framework */,
=======
>>>>>>> bab65b99
				5B1594DC16A7569C00FEF299 /* AssetsLibrary.framework */,
				288765FC0DF74451002DB57D /* CoreGraphics.framework */,
				305D5FD0115AB8F900A74A75 /* MobileCoreServices.framework */,
			);
			name = Frameworks;
			sourceTree = "<group>";
		};
		301BF52E109A57CC0062928A /* Products */ = {
			isa = PBXGroup;
			children = (
				301BF535109A57CC0062928A /* libCordova.a */,
			);
			name = Products;
			sourceTree = "<group>";
		};
		307C750510C5A3420062BCA9 /* Plugins */ = {
			isa = PBXGroup;
			children = (
			);
			name = Plugins;
			path = "__PROJECT_NAME__/Plugins";
			sourceTree = SOURCE_ROOT;
		};
		308D052D1370CCF300D202BF /* icons */ = {
			isa = PBXGroup;
			children = (
				7E7966D41810823500FA85AD /* icon-40.png */,
				7E7966D51810823500FA85AD /* icon-40@2x.png */,
				7E7966D61810823500FA85AD /* icon-50.png */,
				7E7966D71810823500FA85AD /* icon-50@2x.png */,
				7E7966D81810823500FA85AD /* icon-60.png */,
				7E7966D91810823500FA85AD /* icon-60@2x.png */,
				7E7966DA1810823500FA85AD /* icon-76.png */,
				7E7966DB1810823500FA85AD /* icon-76@2x.png */,
				7E7966DC1810823500FA85AD /* icon-small.png */,
				7E7966DD1810823500FA85AD /* icon-small@2x.png */,
				30FC414816E50CA1004E6F35 /* icon-72@2x.png */,
				308D052E1370CCF300D202BF /* icon-72.png */,
				308D052F1370CCF300D202BF /* icon.png */,
				308D05301370CCF300D202BF /* icon@2x.png */,
			);
			path = icons;
			sourceTree = "<group>";
		};
		308D05311370CCF300D202BF /* splash */ = {
			isa = PBXGroup;
			children = (
				D4A0D8751607E02300AEF8BB /* Default-568h@2x~iphone.png */,
				3088BBB7154F3926009F9C59 /* Default-Landscape@2x~ipad.png */,
				3088BBB8154F3926009F9C59 /* Default-Landscape~ipad.png */,
				3088BBB9154F3926009F9C59 /* Default-Portrait@2x~ipad.png */,
				3088BBBA154F3926009F9C59 /* Default-Portrait~ipad.png */,
				3088BBBB154F3926009F9C59 /* Default@2x~iphone.png */,
				3088BBBC154F3926009F9C59 /* Default~iphone.png */,
			);
			path = splash;
			sourceTree = "<group>";
		};
		30A0434214DC770100060A13 /* de.lproj */ = {
			isa = PBXGroup;
			children = (
				30A0434314DC770100060A13 /* Localizable.strings */,
			);
			path = de.lproj;
			sourceTree = "<group>";
		};
		30A0434514DC770100060A13 /* se.lproj */ = {
			isa = PBXGroup;
			children = (
				30A0434614DC770100060A13 /* Localizable.strings */,
			);
			path = se.lproj;
			sourceTree = "<group>";
		};
		EB87FDF11871DA420020F90C /* Staging */ = {
			isa = PBXGroup;
			children = (
				F840E1F0165FE0F500CFE078 /* config.xml */,
				301BF56E109A69640062928A /* www */,
			);
			name = Staging;
			sourceTree = "<group>";
		};
/* End PBXGroup section */

/* Begin PBXNativeTarget section */
		1D6058900D05DD3D006BFB54 /* __PROJECT_NAME__ */ = {
			isa = PBXNativeTarget;
			buildConfigurationList = 1D6058960D05DD3E006BFB54 /* Build configuration list for PBXNativeTarget "__PROJECT_NAME__" */;
			buildPhases = (
				304B58A110DAC018002A0835 /* Copy www directory */,
				1D60588D0D05DD3D006BFB54 /* Resources */,
				1D60588E0D05DD3D006BFB54 /* Sources */,
				1D60588F0D05DD3D006BFB54 /* Frameworks */,
			);
			buildRules = (
			);
			dependencies = (
				301BF551109A68C00062928A /* PBXTargetDependency */,
			);
			name = "__PROJECT_NAME__";
			productName = "__PROJECT_NAME__";
			productReference = 1D6058910D05DD3D006BFB54 /* __PROJECT_NAME__.app */;
			productType = "com.apple.product-type.application";
		};
/* End PBXNativeTarget section */

/* Begin PBXProject section */
		29B97313FDCFA39411CA2CEA /* Project object */ = {
			isa = PBXProject;
			attributes = {
				LastUpgradeCheck = 0510;
			};
			buildConfigurationList = C01FCF4E08A954540054247B /* Build configuration list for PBXProject "__CLI__" */;
			compatibilityVersion = "Xcode 3.2";
			developmentRegion = English;
			hasScannedForEncodings = 1;
			knownRegions = (
				English,
				Japanese,
				French,
				German,
				en,
				es,
				de,
				se,
			);
			mainGroup = 29B97314FDCFA39411CA2CEA /* CustomTemplate */;
			projectDirPath = "";
			projectReferences = (
				{
					ProductGroup = 301BF52E109A57CC0062928A /* Products */;
					ProjectRef = 301BF52D109A57CC0062928A /* CordovaLib.xcodeproj */;
				},
			);
			projectRoot = "";
			targets = (
				1D6058900D05DD3D006BFB54 /* __PROJECT_NAME__ */,
			);
		};
/* End PBXProject section */

/* Begin PBXReferenceProxy section */
		301BF535109A57CC0062928A /* libCordova.a */ = {
			isa = PBXReferenceProxy;
			fileType = archive.ar;
			path = libCordova.a;
			remoteRef = 301BF534109A57CC0062928A /* PBXContainerItemProxy */;
			sourceTree = BUILT_PRODUCTS_DIR;
		};
/* End PBXReferenceProxy section */

/* Begin PBXResourcesBuildPhase section */
		1D60588D0D05DD3D006BFB54 /* Resources */ = {
			isa = PBXResourcesBuildPhase;
			buildActionMask = 2147483647;
			files = (
				7E7966E41810823500FA85AD /* icon-76.png in Resources */,
				7E7966DF1810823500FA85AD /* icon-40@2x.png in Resources */,
				308D05371370CCF300D202BF /* icon-72.png in Resources */,
				308D05381370CCF300D202BF /* icon.png in Resources */,
				308D05391370CCF300D202BF /* icon@2x.png in Resources */,
				1F766FE113BBADB100FB74C0 /* Localizable.strings in Resources */,
				302D95F214D2391D003F00A1 /* MainViewController.xib in Resources */,
				7E7966E01810823500FA85AD /* icon-50.png in Resources */,
				7E7966E31810823500FA85AD /* icon-60@2x.png in Resources */,
				30A0434814DC770100060A13 /* Localizable.strings in Resources */,
				7E7966E61810823500FA85AD /* icon-small.png in Resources */,
				3088BBBD154F3926009F9C59 /* Default-Landscape@2x~ipad.png in Resources */,
				3088BBBE154F3926009F9C59 /* Default-Landscape~ipad.png in Resources */,
				3088BBBF154F3926009F9C59 /* Default-Portrait@2x~ipad.png in Resources */,
				7E7966E71810823500FA85AD /* icon-small@2x.png in Resources */,
				3088BBC0154F3926009F9C59 /* Default-Portrait~ipad.png in Resources */,
				7E7966DE1810823500FA85AD /* icon-40.png in Resources */,
				3088BBC1154F3926009F9C59 /* Default@2x~iphone.png in Resources */,
				7E7966E21810823500FA85AD /* icon-60.png in Resources */,
				3088BBC2154F3926009F9C59 /* Default~iphone.png in Resources */,
				D4A0D8761607E02300AEF8BB /* Default-568h@2x~iphone.png in Resources */,
				7E7966E11810823500FA85AD /* icon-50@2x.png in Resources */,
				7E7966E51810823500FA85AD /* icon-76@2x.png in Resources */,
				30FC414916E50CA1004E6F35 /* icon-72@2x.png in Resources */,
			);
			runOnlyForDeploymentPostprocessing = 0;
		};
/* End PBXResourcesBuildPhase section */

/* Begin PBXShellScriptBuildPhase section */
		304B58A110DAC018002A0835 /* Copy www directory */ = {
			isa = PBXShellScriptBuildPhase;
			buildActionMask = 2147483647;
			files = (
			);
			inputPaths = (
			);
			name = "Copy www directory";
			outputPaths = (
			);
			runOnlyForDeploymentPostprocessing = 0;
			shellPath = /bin/sh;
			shellScript = "cordova/lib/copy-www-build-step.sh";
			showEnvVarsInLog = 0;
		};
/* End PBXShellScriptBuildPhase section */

/* Begin PBXSourcesBuildPhase section */
		1D60588E0D05DD3D006BFB54 /* Sources */ = {
			isa = PBXSourcesBuildPhase;
			buildActionMask = 2147483647;
			files = (
				1D60589B0D05DD56006BFB54 /* main.m in Sources */,
				1D3623260D0F684500981E51 /* AppDelegate.m in Sources */,
				302D95F114D2391D003F00A1 /* MainViewController.m in Sources */,
			);
			runOnlyForDeploymentPostprocessing = 0;
		};
/* End PBXSourcesBuildPhase section */

/* Begin PBXTargetDependency section */
		301BF551109A68C00062928A /* PBXTargetDependency */ = {
			isa = PBXTargetDependency;
			name = CordovaLib;
			targetProxy = 301BF550109A68C00062928A /* PBXContainerItemProxy */;
		};
/* End PBXTargetDependency section */

/* Begin PBXVariantGroup section */
		1F766FDC13BBADB100FB74C0 /* Localizable.strings */ = {
			isa = PBXVariantGroup;
			children = (
				1F766FDD13BBADB100FB74C0 /* en */,
			);
			name = Localizable.strings;
			sourceTree = "<group>";
		};
		1F766FDF13BBADB100FB74C0 /* Localizable.strings */ = {
			isa = PBXVariantGroup;
			children = (
				1F766FE013BBADB100FB74C0 /* es */,
			);
			name = Localizable.strings;
			sourceTree = "<group>";
		};
		30A0434314DC770100060A13 /* Localizable.strings */ = {
			isa = PBXVariantGroup;
			children = (
				30A0434414DC770100060A13 /* de */,
			);
			name = Localizable.strings;
			sourceTree = "<group>";
		};
		30A0434614DC770100060A13 /* Localizable.strings */ = {
			isa = PBXVariantGroup;
			children = (
				30A0434714DC770100060A13 /* se */,
			);
			name = Localizable.strings;
			sourceTree = "<group>";
		};
/* End PBXVariantGroup section */

/* Begin XCBuildConfiguration section */
		1D6058940D05DD3E006BFB54 /* Debug */ = {
			isa = XCBuildConfiguration;
			buildSettings = {
				ALWAYS_SEARCH_USER_PATHS = NO;
				CLANG_ENABLE_MODULES = YES;
				CLANG_ENABLE_OBJC_ARC = YES;
				COPY_PHASE_STRIP = NO;
				GCC_DYNAMIC_NO_PIC = NO;
				GCC_OPTIMIZATION_LEVEL = 0;
				GCC_PRECOMPILE_PREFIX_HEADER = YES;
				GCC_PREFIX_HEADER = "__PROJECT_NAME__/__PROJECT_NAME__-Prefix.pch";
				GCC_THUMB_SUPPORT = NO;
				GCC_VERSION = "";
				INFOPLIST_FILE = "__PROJECT_NAME__/__PROJECT_NAME__-Info.plist";
				IPHONEOS_DEPLOYMENT_TARGET = 6.0;
				OTHER_LDFLAGS = (
					"-weak_framework",
					CoreFoundation,
					"-weak_framework",
					UIKit,
					"-weak_framework",
					AVFoundation,
					"-weak_framework",
					CoreMedia,
					"-weak-lSystem",
					"-force_load",
					"\"$(BUILT_PRODUCTS_DIR)/libCordova.a\"",
					"-ObjC",
				);
				PRODUCT_NAME = "__PROJECT_NAME__";
				TARGETED_DEVICE_FAMILY = "1,2";
			};
			name = Debug;
		};
		1D6058950D05DD3E006BFB54 /* Release */ = {
			isa = XCBuildConfiguration;
			buildSettings = {
				ALWAYS_SEARCH_USER_PATHS = NO;
				CLANG_ENABLE_MODULES = YES;
				CLANG_ENABLE_OBJC_ARC = YES;
				COPY_PHASE_STRIP = YES;
				GCC_PRECOMPILE_PREFIX_HEADER = YES;
				GCC_PREFIX_HEADER = "__PROJECT_NAME__/__PROJECT_NAME__-Prefix.pch";
				GCC_THUMB_SUPPORT = NO;
				GCC_VERSION = "";
				INFOPLIST_FILE = "__PROJECT_NAME__/__PROJECT_NAME__-Info.plist";
				IPHONEOS_DEPLOYMENT_TARGET = 6.0;
				OTHER_LDFLAGS = (
					"-weak_framework",
					CoreFoundation,
					"-weak_framework",
					UIKit,
					"-weak_framework",
					AVFoundation,
					"-weak_framework",
					CoreMedia,
					"-weak-lSystem",
					"-force_load",
					"\"$(BUILT_PRODUCTS_DIR)/libCordova.a\"",
					"-ObjC",
				);
				PRODUCT_NAME = "__PROJECT_NAME__";
				TARGETED_DEVICE_FAMILY = "1,2";
			};
			name = Release;
		};
		C01FCF4F08A954540054247B /* Debug */ = {
			isa = XCBuildConfiguration;
			buildSettings = {
				CLANG_ENABLE_MODULES = YES;
				CLANG_ENABLE_OBJC_ARC = YES;
				CLANG_WARN_BOOL_CONVERSION = YES;
				CLANG_WARN_CONSTANT_CONVERSION = YES;
				CLANG_WARN_EMPTY_BODY = YES;
				CLANG_WARN_ENUM_CONVERSION = YES;
				CLANG_WARN_INT_CONVERSION = YES;
				CLANG_WARN__DUPLICATE_METHOD_MATCH = YES;
				"CODE_SIGN_IDENTITY[sdk=iphoneos*]" = "iPhone Developer";
				GCC_C_LANGUAGE_STANDARD = c99;
				GCC_THUMB_SUPPORT = NO;
				GCC_VERSION = "";
				GCC_WARN_ABOUT_RETURN_TYPE = YES;
				GCC_WARN_UNDECLARED_SELECTOR = YES;
				GCC_WARN_UNINITIALIZED_AUTOS = YES;
				GCC_WARN_UNUSED_FUNCTION = YES;
				GCC_WARN_UNUSED_VARIABLE = YES;
				HEADER_SEARCH_PATHS = (
					"\"$(TARGET_BUILD_DIR)/usr/local/lib/include\"",
					"\"$(OBJROOT)/UninstalledProducts/include\"",
					"\"$(BUILT_PRODUCTS_DIR)\"",
				);
				IPHONEOS_DEPLOYMENT_TARGET = 6.0;
				ONLY_ACTIVE_ARCH = YES;
				OTHER_LDFLAGS = (
					"-weak_framework",
					CoreFoundation,
					"-weak_framework",
					UIKit,
					"-weak_framework",
					AVFoundation,
					"-weak_framework",
					CoreMedia,
					"-weak-lSystem",
					"-force_load",
					"\"$(BUILT_PRODUCTS_DIR)/libCordova.a\"",
					"-ObjC",
				);
				SDKROOT = iphoneos;
				SKIP_INSTALL = NO;
				USER_HEADER_SEARCH_PATHS = "";
			};
			name = Debug;
		};
		C01FCF5008A954540054247B /* Release */ = {
			isa = XCBuildConfiguration;
			buildSettings = {
				CLANG_ENABLE_MODULES = YES;
				CLANG_ENABLE_OBJC_ARC = YES;
				CLANG_WARN_BOOL_CONVERSION = YES;
				CLANG_WARN_CONSTANT_CONVERSION = YES;
				CLANG_WARN_EMPTY_BODY = YES;
				CLANG_WARN_ENUM_CONVERSION = YES;
				CLANG_WARN_INT_CONVERSION = YES;
				CLANG_WARN__DUPLICATE_METHOD_MATCH = YES;
				"CODE_SIGN_IDENTITY[sdk=iphoneos*]" = "iPhone Developer";
				GCC_C_LANGUAGE_STANDARD = c99;
				GCC_THUMB_SUPPORT = NO;
				GCC_VERSION = "";
				GCC_WARN_ABOUT_RETURN_TYPE = YES;
				GCC_WARN_UNDECLARED_SELECTOR = YES;
				GCC_WARN_UNINITIALIZED_AUTOS = YES;
				GCC_WARN_UNUSED_FUNCTION = YES;
				GCC_WARN_UNUSED_VARIABLE = YES;
				HEADER_SEARCH_PATHS = (
					"\"$(TARGET_BUILD_DIR)/usr/local/lib/include\"",
					"\"$(OBJROOT)/UninstalledProducts/include\"",
					"\"$(BUILT_PRODUCTS_DIR)\"",
				);
				IPHONEOS_DEPLOYMENT_TARGET = 6.0;
				OTHER_LDFLAGS = (
					"-weak_framework",
					CoreFoundation,
					"-weak_framework",
					UIKit,
					"-weak_framework",
					AVFoundation,
					"-weak_framework",
					CoreMedia,
					"-weak-lSystem",
					"-force_load",
					"\"$(BUILT_PRODUCTS_DIR)/libCordova.a\"",
					"-ObjC",
				);
				SDKROOT = iphoneos;
				SKIP_INSTALL = NO;
				USER_HEADER_SEARCH_PATHS = "";
			};
			name = Release;
		};
/* End XCBuildConfiguration section */

/* Begin XCConfigurationList section */
		1D6058960D05DD3E006BFB54 /* Build configuration list for PBXNativeTarget "__PROJECT_NAME__" */ = {
			isa = XCConfigurationList;
			buildConfigurations = (
				1D6058940D05DD3E006BFB54 /* Debug */,
				1D6058950D05DD3E006BFB54 /* Release */,
			);
			defaultConfigurationIsVisible = 0;
			defaultConfigurationName = Release;
		};
		C01FCF4E08A954540054247B /* Build configuration list for PBXProject "__CLI__" */ = {
			isa = XCConfigurationList;
			buildConfigurations = (
				C01FCF4F08A954540054247B /* Debug */,
				C01FCF5008A954540054247B /* Release */,
			);
			defaultConfigurationIsVisible = 0;
			defaultConfigurationName = Release;
		};
/* End XCConfigurationList section */
	};
	rootObject = 29B97313FDCFA39411CA2CEA /* Project object */;
}<|MERGE_RESOLUTION|>--- conflicted
+++ resolved
@@ -202,11 +202,6 @@
 		29B97323FDCFA39411CA2CEA /* Frameworks */ = {
 			isa = PBXGroup;
 			children = (
-<<<<<<< HEAD
-				7ED68E4519526A5A00B0A8AF /* WebKit.framework */,
-				5AEE5B34173C68D80009041E /* CoreLocation.framework */,
-=======
->>>>>>> bab65b99
 				5B1594DC16A7569C00FEF299 /* AssetsLibrary.framework */,
 				288765FC0DF74451002DB57D /* CoreGraphics.framework */,
 				305D5FD0115AB8F900A74A75 /* MobileCoreServices.framework */,
