{
    "name": "cordova-ios",
<<<<<<< HEAD
    "version": "4.0.0-dev",
=======
    "version": "3.9.0-dev",
>>>>>>> 4f02fcae
    "description": "cordova-ios release",
    "main": "bin/create",
    "repository": {
        "type": "git",
        "url": "https://git-wip-us.apache.org/repos/asf/cordova-ios.git"
    },
    "keywords": [
        "ios",
        "cordova",
        "apache"
    ],
    "scripts": {
        "test": "npm run jshint && npm run jasmine",
        "jasmine": "jasmine-node --captureExceptions --color tests/spec",
        "jshint": "node node_modules/jshint/bin/jshint bin && node node_modules/jshint/bin/jshint tests"
    },
    "author": "Apache Software Foundation",
    "license": "Apache Version 2.0",
    "dependencies": {
        "jasmine-node": "~1",
        "shelljs": "^0.2.6",
        "coffee-script": "^1.7.1",
        "nodeunit": "^0.8.7"
    },
    "devDependencies": {
        "jshint": "^2.6.0",
        "uncrustify": "^0.6.1"
    }
}<|MERGE_RESOLUTION|>--- conflicted
+++ resolved
@@ -1,10 +1,6 @@
 {
     "name": "cordova-ios",
-<<<<<<< HEAD
     "version": "4.0.0-dev",
-=======
-    "version": "3.9.0-dev",
->>>>>>> 4f02fcae
     "description": "cordova-ios release",
     "main": "bin/create",
     "repository": {
