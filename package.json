{
    "name": "cordova-ios",
    "version": "4.0.0-dev",
    "description": "cordova-ios release",
    "main": "bin/create",
    "repository": {
        "type": "git",
        "url": "https://git-wip-us.apache.org/repos/asf/cordova-ios.git"
    },
    "keywords": [
        "ios",
        "cordova",
        "apache"
    ],
    "scripts": {
        "test": "npm run jshint && npm run jasmine",
        "jasmine": "jasmine-node --captureExceptions --color tests/spec",
        "jshint": "node node_modules/jshint/bin/jshint bin && node node_modules/jshint/bin/jshint tests"
    },
    "author": "Apache Software Foundation",
    "license": "Apache Version 2.0",
    "dependencies": {
        "jasmine-node": "~1",
        "shelljs": "^0.2.6",
        "coffee-script": "^1.7.1",
        "nodeunit": "^0.8.7"
    },
    "devDependencies": {
        "jshint": "^2.6.0",
<<<<<<< HEAD
        "uncrustify": "^0.6.1",
        "tmp": "^0.0.26"
    }
=======
        "uncrustify": "^0.6.1"
    },
    "bundledDependencies": [
        "q",
        "nopt",
        "shelljs",
        "glob"
    ]
>>>>>>> 2009cd90
}<|MERGE_RESOLUTION|>--- conflicted
+++ resolved
@@ -27,12 +27,8 @@
     },
     "devDependencies": {
         "jshint": "^2.6.0",
-<<<<<<< HEAD
         "uncrustify": "^0.6.1",
         "tmp": "^0.0.26"
-    }
-=======
-        "uncrustify": "^0.6.1"
     },
     "bundledDependencies": [
         "q",
@@ -40,5 +36,4 @@
         "shelljs",
         "glob"
     ]
->>>>>>> 2009cd90
 }