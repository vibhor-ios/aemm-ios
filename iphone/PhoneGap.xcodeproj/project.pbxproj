--- conflicted
+++ resolved
@@ -18,17 +18,12 @@
 		1D60589F0D05DD5A006BFB54 /* Foundation.framework in Frameworks */ = {isa = PBXBuildFile; fileRef = 1D30AB110D05D00D00671497 /* Foundation.framework */; };
 		1DF5F4E00D08C38300B7A737 /* UIKit.framework in Frameworks */ = {isa = PBXBuildFile; fileRef = 1DF5F4DF0D08C38300B7A737 /* UIKit.framework */; };
 		28AD733F0D9D9553002E5188 /* MainWindow.xib in Resources */ = {isa = PBXBuildFile; fileRef = 28AD733E0D9D9553002E5188 /* MainWindow.xib */; };
-<<<<<<< HEAD
-		303554C1100E56B7002C5EC0 /* Camera.m in Sources */ = {isa = PBXBuildFile; fileRef = 303554C0100E56B7002C5EC0 /* Camera.m */; };
-		30355582100E7477002C5EC0 /* NSData+Base64.m in Sources */ = {isa = PBXBuildFile; fileRef = 30355581100E7477002C5EC0 /* NSData+Base64.m */; };
-=======
 		301469B91034A0EB008103DA /* InvokedUrlCommand.m in Sources */ = {isa = PBXBuildFile; fileRef = 301469B81034A0EB008103DA /* InvokedUrlCommand.m */; };
 		303554C1100E56B7002C5EC0 /* Camera.m in Sources */ = {isa = PBXBuildFile; fileRef = 303554C0100E56B7002C5EC0 /* Camera.m */; };
 		30355582100E7477002C5EC0 /* NSData+Base64.m in Sources */ = {isa = PBXBuildFile; fileRef = 30355581100E7477002C5EC0 /* NSData+Base64.m */; };
 		30C531981020E3B20017260B /* Reachability.m in Sources */ = {isa = PBXBuildFile; fileRef = 30C531971020E3B20017260B /* Reachability.m */; };
 		30C5319B1020E3CF0017260B /* Network.m in Sources */ = {isa = PBXBuildFile; fileRef = 30C5319A1020E3CF0017260B /* Network.m */; };
 		30C531A01020E4310017260B /* SystemConfiguration.framework in Frameworks */ = {isa = PBXBuildFile; fileRef = 30C5319F1020E4310017260B /* SystemConfiguration.framework */; };
->>>>>>> 35c3bea7
 		30CD0F0F0FCBED3F00AA6748 /* AddressBookUI.framework in Frameworks */ = {isa = PBXBuildFile; fileRef = 3023AB3D0FCB6FC40012AC33 /* AddressBookUI.framework */; };
 		30EC9AEC0FCDF4DD00A52C71 /* LoadingView.m in Sources */ = {isa = PBXBuildFile; fileRef = 30EC9AEB0FCDF4DD00A52C71 /* LoadingView.m */; };
 		30EC9B110FCDFC9900A52C71 /* CoreGraphics.framework in Frameworks */ = {isa = PBXBuildFile; fileRef = 30EC9B100FCDFC9900A52C71 /* CoreGraphics.framework */; };
@@ -83,14 +78,11 @@
 		303554C0100E56B7002C5EC0 /* Camera.m */ = {isa = PBXFileReference; fileEncoding = 4; lastKnownFileType = sourcecode.c.objc; path = Camera.m; sourceTree = "<group>"; };
 		30355580100E7477002C5EC0 /* NSData+Base64.h */ = {isa = PBXFileReference; fileEncoding = 4; lastKnownFileType = sourcecode.c.h; path = "NSData+Base64.h"; sourceTree = "<group>"; };
 		30355581100E7477002C5EC0 /* NSData+Base64.m */ = {isa = PBXFileReference; fileEncoding = 4; lastKnownFileType = sourcecode.c.objc; path = "NSData+Base64.m"; sourceTree = "<group>"; };
-<<<<<<< HEAD
-=======
 		30C531961020E3B20017260B /* Reachability.h */ = {isa = PBXFileReference; fileEncoding = 4; lastKnownFileType = sourcecode.c.h; path = Reachability.h; sourceTree = "<group>"; };
 		30C531971020E3B20017260B /* Reachability.m */ = {isa = PBXFileReference; fileEncoding = 4; lastKnownFileType = sourcecode.c.objc; path = Reachability.m; sourceTree = "<group>"; };
 		30C531991020E3CF0017260B /* Network.h */ = {isa = PBXFileReference; fileEncoding = 4; lastKnownFileType = sourcecode.c.h; path = Network.h; sourceTree = "<group>"; };
 		30C5319A1020E3CF0017260B /* Network.m */ = {isa = PBXFileReference; fileEncoding = 4; lastKnownFileType = sourcecode.c.objc; path = Network.m; sourceTree = "<group>"; };
 		30C5319F1020E4310017260B /* SystemConfiguration.framework */ = {isa = PBXFileReference; lastKnownFileType = wrapper.framework; name = SystemConfiguration.framework; path = System/Library/Frameworks/SystemConfiguration.framework; sourceTree = SDKROOT; };
->>>>>>> 35c3bea7
 		30EC9AEA0FCDF4DD00A52C71 /* LoadingView.h */ = {isa = PBXFileReference; fileEncoding = 4; lastKnownFileType = sourcecode.c.h; path = LoadingView.h; sourceTree = "<group>"; };
 		30EC9AEB0FCDF4DD00A52C71 /* LoadingView.m */ = {isa = PBXFileReference; fileEncoding = 4; lastKnownFileType = sourcecode.c.objc; path = LoadingView.m; sourceTree = "<group>"; };
 		30EC9B100FCDFC9900A52C71 /* CoreGraphics.framework */ = {isa = PBXFileReference; lastKnownFileType = wrapper.framework; name = CoreGraphics.framework; path = System/Library/Frameworks/CoreGraphics.framework; sourceTree = SDKROOT; };
@@ -190,11 +182,8 @@
 		1B1B50FB0F95000A00ECD4E6 /* Commands */ = {
 			isa = PBXGroup;
 			children = (
-<<<<<<< HEAD
-=======
 				30C531961020E3B20017260B /* Reachability.h */,
 				30C531971020E3B20017260B /* Reachability.m */,
->>>>>>> 35c3bea7
 				30355580100E7477002C5EC0 /* NSData+Base64.h */,
 				30355581100E7477002C5EC0 /* NSData+Base64.m */,
 				BB8FC5C10F5B3EC4007C7DCE /* Bonjour.h */,
@@ -221,11 +210,8 @@
 				1B1B4E6A0F938A0500ECD4E6 /* UIControls.m */,
 				303554BF100E56B7002C5EC0 /* Camera.h */,
 				303554C0100E56B7002C5EC0 /* Camera.m */,
-<<<<<<< HEAD
-=======
 				30C531991020E3CF0017260B /* Network.h */,
 				30C5319A1020E3CF0017260B /* Network.m */,
->>>>>>> 35c3bea7
 			);
 			name = Commands;
 			sourceTree = "<group>";
@@ -401,17 +387,12 @@
 				30EF07C20FCFBED8009B3930 /* OCCFObject.m in Sources */,
 				30EF07CB0FCFC111009B3930 /* OCABRecord.m in Sources */,
 				30EF08140FCFC8E0009B3930 /* OCABMutableMultiValue.m in Sources */,
-<<<<<<< HEAD
-				303554C1100E56B7002C5EC0 /* Camera.m in Sources */,
-				30355582100E7477002C5EC0 /* NSData+Base64.m in Sources */,
-=======
 				E94AEB79101A70B60091C5ED /* Movie.m in Sources */,
 				303554C1100E56B7002C5EC0 /* Camera.m in Sources */,
 				30355582100E7477002C5EC0 /* NSData+Base64.m in Sources */,
 				30C531981020E3B20017260B /* Reachability.m in Sources */,
 				30C5319B1020E3CF0017260B /* Network.m in Sources */,
 				301469B91034A0EB008103DA /* InvokedUrlCommand.m in Sources */,
->>>>>>> 35c3bea7
 			);
 			runOnlyForDeploymentPostprocessing = 0;
 		};
@@ -510,13 +491,8 @@
 			buildSettings = {
 				ADDITIONAL_SDKS = "\"$(SRCROOT)/Frameworks/JSON/$(PLATFORM_NAME).sdk\"";
 				ARCHS = "$(ARCHS_STANDARD_32_BIT)";
-<<<<<<< HEAD
-				CODE_SIGN_IDENTITY = "iPhone Developer: Shazron Abdullah (8BQ96WH9QJ)";
-				"CODE_SIGN_IDENTITY[sdk=iphoneos*]" = "iPhone Developer: Shazron Abdullah (8BQ96WH9QJ)";
-=======
 				CODE_SIGN_IDENTITY = "";
 				"CODE_SIGN_IDENTITY[sdk=iphoneos*]" = "iPhone Developer";
->>>>>>> 35c3bea7
 				CODE_SIGN_RESOURCE_RULES_PATH = "$(SDKROOT)/ResourceRules.plist";
 				GCC_C_LANGUAGE_STANDARD = c99;
 				GCC_WARN_ABOUT_RETURN_TYPE = YES;
@@ -524,13 +500,8 @@
 				IPHONEOS_DEPLOYMENT_TARGET = 2.2.1;
 				ONLY_ACTIVE_ARCH = YES;
 				PREBINDING = NO;
-<<<<<<< HEAD
-				PROVISIONING_PROFILE = "B107B6E2-C703-44B6-809D-6B2787B8DF35";
-				"PROVISIONING_PROFILE[sdk=iphoneos*]" = "B107B6E2-C703-44B6-809D-6B2787B8DF35";
-=======
 				PROVISIONING_PROFILE = "";
 				"PROVISIONING_PROFILE[sdk=iphoneos*]" = "";
->>>>>>> 35c3bea7
 				SDKROOT = iphoneos3.0;
 			};
 			name = Debug;
