// !$*UTF8*$!
{
	archiveVersion = 1;
	classes = {
	};
	objectVersion = 45;
	objects = {

/* Begin PBXBuildFile section */
		0714B1A50E452A2100039BAB /* GlassBgView.m in Sources */ = {isa = PBXBuildFile; fileRef = 0714B1A40E452A2100039BAB /* GlassBgView.m */; };
		079B0A0A0E45734600755F37 /* CoreLocation.framework in Frameworks */ = {isa = PBXBuildFile; fileRef = 079B0A090E45734600755F37 /* CoreLocation.framework */; };
		1D3623260D0F684500981E51 /* GlassAppDelegate.m in Sources */ = {isa = PBXBuildFile; fileRef = 1D3623250D0F684500981E51 /* GlassAppDelegate.m */; };
		1D60589B0D05DD56006BFB54 /* main.m in Sources */ = {isa = PBXBuildFile; fileRef = 29B97316FDCFA39411CA2CEA /* main.m */; };
		1D60589F0D05DD5A006BFB54 /* Foundation.framework in Frameworks */ = {isa = PBXBuildFile; fileRef = 1D30AB110D05D00D00671497 /* Foundation.framework */; };
		1DF5F4E00D08C38300B7A737 /* UIKit.framework in Frameworks */ = {isa = PBXBuildFile; fileRef = 1DF5F4DF0D08C38300B7A737 /* UIKit.framework */; };
		2899E5220DE3E06400AC0155 /* GlassViewController.xib in Resources */ = {isa = PBXBuildFile; fileRef = 2899E5210DE3E06400AC0155 /* GlassViewController.xib */; };
		28AD733F0D9D9553002E5188 /* MainWindow.xib in Resources */ = {isa = PBXBuildFile; fileRef = 28AD733E0D9D9553002E5188 /* MainWindow.xib */; };
		47DC7FB30EFADF9E00D0B526 /* Settings.plist in Resources */ = {isa = PBXBuildFile; fileRef = 47DC7FB20EFADF9E00D0B526 /* Settings.plist */; };
<<<<<<< HEAD
		47DC80470EFB0F6100D0B526 /* logo.jpg in Resources */ = {isa = PBXBuildFile; fileRef = 47DC80460EFB0F6100D0B526 /* logo.jpg */; };
=======
>>>>>>> fb8b6a8d
		47FAB6A90EF751E2005F55AB /* GlassViewController.m in Sources */ = {isa = PBXBuildFile; fileRef = 47FAB6A80EF751E2005F55AB /* GlassViewController.m */; };
		47FAB72A0EF7A663005F55AB /* Sound.m in Sources */ = {isa = PBXBuildFile; fileRef = 47FAB7290EF7A663005F55AB /* Sound.m */; };
		47FAB72E0EF7A6C6005F55AB /* Contacts.m in Sources */ = {isa = PBXBuildFile; fileRef = 47FAB72D0EF7A6C6005F55AB /* Contacts.m */; };
		47FAB7500EF82576005F55AB /* AddressBook.framework in Frameworks */ = {isa = PBXBuildFile; fileRef = 47FAB74F0EF82576005F55AB /* AddressBook.framework */; };
		8204F3D30E5CB4DC00F2DAA1 /* icon.png in Resources */ = {isa = PBXBuildFile; fileRef = 8204F3D20E5CB4DC00F2DAA1 /* icon.png */; };
		8205CB7D0E68A701006CBEEF /* Device.m in Sources */ = {isa = PBXBuildFile; fileRef = 8205CB7C0E68A701006CBEEF /* Device.m */; };
		824041C10E942F0E002F3376 /* Default.png in Resources */ = {isa = PBXBuildFile; fileRef = 824041C00E942F0E002F3376 /* Default.png */; };
		8254F4BD0E6397F0002FDA36 /* Vibrate.m in Sources */ = {isa = PBXBuildFile; fileRef = 8254F4BC0E6397F0002FDA36 /* Vibrate.m */; };
		8254F8810E650500002FDA36 /* Location.m in Sources */ = {isa = PBXBuildFile; fileRef = 8254F8800E650500002FDA36 /* Location.m */; };
		825DFB5E0E464E6C000D0A5D /* README.markdown in Resources */ = {isa = PBXBuildFile; fileRef = 825DFB5D0E464E6C000D0A5D /* README.markdown */; };
		828B59CE0E520C7F0096DE8B /* AudioToolbox.framework in Frameworks */ = {isa = PBXBuildFile; fileRef = 828B59CD0E520C7F0096DE8B /* AudioToolbox.framework */; };
/* End PBXBuildFile section */

/* Begin PBXFileReference section */
		0714B1A30E452A2100039BAB /* GlassBgView.h */ = {isa = PBXFileReference; fileEncoding = 4; lastKnownFileType = sourcecode.c.h; path = GlassBgView.h; sourceTree = "<group>"; };
		0714B1A40E452A2100039BAB /* GlassBgView.m */ = {isa = PBXFileReference; fileEncoding = 4; lastKnownFileType = sourcecode.c.objc; path = GlassBgView.m; sourceTree = "<group>"; };
		079B0A090E45734600755F37 /* CoreLocation.framework */ = {isa = PBXFileReference; lastKnownFileType = wrapper.framework; name = CoreLocation.framework; path = System/Library/Frameworks/CoreLocation.framework; sourceTree = SDKROOT; };
		1D30AB110D05D00D00671497 /* Foundation.framework */ = {isa = PBXFileReference; lastKnownFileType = wrapper.framework; name = Foundation.framework; path = System/Library/Frameworks/Foundation.framework; sourceTree = SDKROOT; };
		1D3623240D0F684500981E51 /* GlassAppDelegate.h */ = {isa = PBXFileReference; fileEncoding = 4; lastKnownFileType = sourcecode.c.h; path = GlassAppDelegate.h; sourceTree = "<group>"; };
		1D3623250D0F684500981E51 /* GlassAppDelegate.m */ = {isa = PBXFileReference; fileEncoding = 4; lastKnownFileType = sourcecode.c.objc; path = GlassAppDelegate.m; sourceTree = "<group>"; };
		1D6058910D05DD3D006BFB54 /* PhoneGap.app */ = {isa = PBXFileReference; explicitFileType = wrapper.application; includeInIndex = 0; path = PhoneGap.app; sourceTree = BUILT_PRODUCTS_DIR; };
		1DF5F4DF0D08C38300B7A737 /* UIKit.framework */ = {isa = PBXFileReference; lastKnownFileType = wrapper.framework; name = UIKit.framework; path = System/Library/Frameworks/UIKit.framework; sourceTree = SDKROOT; };
		2899E5210DE3E06400AC0155 /* GlassViewController.xib */ = {isa = PBXFileReference; lastKnownFileType = file.xib; path = GlassViewController.xib; sourceTree = "<group>"; };
		28AD733E0D9D9553002E5188 /* MainWindow.xib */ = {isa = PBXFileReference; lastKnownFileType = file.xib; path = MainWindow.xib; sourceTree = "<group>"; };
		29B97316FDCFA39411CA2CEA /* main.m */ = {isa = PBXFileReference; fileEncoding = 4; lastKnownFileType = sourcecode.c.objc; path = main.m; sourceTree = "<group>"; };
		474A7F820EFAD6580020DD7F /* PhoneGap_Prefix.pch */ = {isa = PBXFileReference; fileEncoding = 4; lastKnownFileType = sourcecode.c.h; path = PhoneGap_Prefix.pch; sourceTree = "<group>"; };
		47DC7FB20EFADF9E00D0B526 /* Settings.plist */ = {isa = PBXFileReference; fileEncoding = 4; lastKnownFileType = text.plist.xml; path = Settings.plist; sourceTree = "<group>"; };
<<<<<<< HEAD
		47DC80460EFB0F6100D0B526 /* logo.jpg */ = {isa = PBXFileReference; lastKnownFileType = image.jpeg; path = logo.jpg; sourceTree = "<group>"; };
=======
>>>>>>> fb8b6a8d
		47FAB6A70EF751E2005F55AB /* GlassViewController.h */ = {isa = PBXFileReference; fileEncoding = 4; lastKnownFileType = sourcecode.c.h; path = GlassViewController.h; sourceTree = "<group>"; };
		47FAB6A80EF751E2005F55AB /* GlassViewController.m */ = {isa = PBXFileReference; fileEncoding = 4; lastKnownFileType = sourcecode.c.objc; path = GlassViewController.m; sourceTree = "<group>"; };
		47FAB7280EF7A663005F55AB /* Sound.h */ = {isa = PBXFileReference; fileEncoding = 4; lastKnownFileType = sourcecode.c.h; path = Sound.h; sourceTree = "<group>"; };
		47FAB7290EF7A663005F55AB /* Sound.m */ = {isa = PBXFileReference; fileEncoding = 4; lastKnownFileType = sourcecode.c.objc; path = Sound.m; sourceTree = "<group>"; };
		47FAB72C0EF7A6C6005F55AB /* Contacts.h */ = {isa = PBXFileReference; fileEncoding = 4; lastKnownFileType = sourcecode.c.h; path = Contacts.h; sourceTree = "<group>"; };
		47FAB72D0EF7A6C6005F55AB /* Contacts.m */ = {isa = PBXFileReference; fileEncoding = 4; lastKnownFileType = sourcecode.c.objc; path = Contacts.m; sourceTree = "<group>"; };
		47FAB74F0EF82576005F55AB /* AddressBook.framework */ = {isa = PBXFileReference; lastKnownFileType = wrapper.framework; name = AddressBook.framework; path = System/Library/Frameworks/AddressBook.framework; sourceTree = SDKROOT; };
		8204F3D20E5CB4DC00F2DAA1 /* icon.png */ = {isa = PBXFileReference; explicitFileType = image.png; path = icon.png; sourceTree = "<group>"; };
		8205CB7B0E68A701006CBEEF /* Device.h */ = {isa = PBXFileReference; fileEncoding = 4; lastKnownFileType = sourcecode.c.h; path = Device.h; sourceTree = "<group>"; };
		8205CB7C0E68A701006CBEEF /* Device.m */ = {isa = PBXFileReference; fileEncoding = 4; lastKnownFileType = sourcecode.c.objc; path = Device.m; sourceTree = "<group>"; };
		824041C00E942F0E002F3376 /* Default.png */ = {isa = PBXFileReference; lastKnownFileType = image.png; path = Default.png; sourceTree = "<group>"; };
		8254F4BB0E6397F0002FDA36 /* Vibrate.h */ = {isa = PBXFileReference; fileEncoding = 4; lastKnownFileType = sourcecode.c.h; path = Vibrate.h; sourceTree = "<group>"; };
		8254F4BC0E6397F0002FDA36 /* Vibrate.m */ = {isa = PBXFileReference; fileEncoding = 4; lastKnownFileType = sourcecode.c.objc; path = Vibrate.m; sourceTree = "<group>"; };
		8254F87F0E650500002FDA36 /* Location.h */ = {isa = PBXFileReference; fileEncoding = 4; lastKnownFileType = sourcecode.c.h; path = Location.h; sourceTree = "<group>"; };
		8254F8800E650500002FDA36 /* Location.m */ = {isa = PBXFileReference; fileEncoding = 4; lastKnownFileType = sourcecode.c.objc; path = Location.m; sourceTree = "<group>"; };
		825DFB5D0E464E6C000D0A5D /* README.markdown */ = {isa = PBXFileReference; fileEncoding = 4; lastKnownFileType = text; path = README.markdown; sourceTree = "<group>"; };
		828B59CD0E520C7F0096DE8B /* AudioToolbox.framework */ = {isa = PBXFileReference; lastKnownFileType = wrapper.framework; name = AudioToolbox.framework; path = System/Library/Frameworks/AudioToolbox.framework; sourceTree = SDKROOT; };
		8D1107310486CEB800E47090 /* Info.plist */ = {isa = PBXFileReference; fileEncoding = 4; lastKnownFileType = text.plist.xml; path = Info.plist; sourceTree = "<group>"; };
/* End PBXFileReference section */

/* Begin PBXFrameworksBuildPhase section */
		1D60588F0D05DD3D006BFB54 /* Frameworks */ = {
			isa = PBXFrameworksBuildPhase;
			buildActionMask = 2147483647;
			files = (
				1D60589F0D05DD5A006BFB54 /* Foundation.framework in Frameworks */,
				1DF5F4E00D08C38300B7A737 /* UIKit.framework in Frameworks */,
				079B0A0A0E45734600755F37 /* CoreLocation.framework in Frameworks */,
				828B59CE0E520C7F0096DE8B /* AudioToolbox.framework in Frameworks */,
				47FAB7500EF82576005F55AB /* AddressBook.framework in Frameworks */,
			);
			runOnlyForDeploymentPostprocessing = 0;
		};
/* End PBXFrameworksBuildPhase section */

/* Begin PBXGroup section */
		080E96DDFE201D6D7F000001 /* Classes */ = {
			isa = PBXGroup;
			children = (
				1D3623240D0F684500981E51 /* GlassAppDelegate.h */,
				1D3623250D0F684500981E51 /* GlassAppDelegate.m */,
				8205CB7B0E68A701006CBEEF /* Device.h */,
				8205CB7C0E68A701006CBEEF /* Device.m */,
				47FAB72C0EF7A6C6005F55AB /* Contacts.h */,
				47FAB72D0EF7A6C6005F55AB /* Contacts.m */,
				47FAB7280EF7A663005F55AB /* Sound.h */,
				47FAB7290EF7A663005F55AB /* Sound.m */,
				8254F4BB0E6397F0002FDA36 /* Vibrate.h */,
				8254F4BC0E6397F0002FDA36 /* Vibrate.m */,
				8254F87F0E650500002FDA36 /* Location.h */,
				8254F8800E650500002FDA36 /* Location.m */,
				47FAB6A70EF751E2005F55AB /* GlassViewController.h */,
				47FAB6A80EF751E2005F55AB /* GlassViewController.m */,
			);
			path = Classes;
			sourceTree = "<group>";
		};
		19C28FACFE9D520D11CA2CBB /* Products */ = {
			isa = PBXGroup;
			children = (
				1D6058910D05DD3D006BFB54 /* PhoneGap.app */,
			);
			name = Products;
			sourceTree = "<group>";
		};
		29B97314FDCFA39411CA2CEA /* CustomTemplate */ = {
			isa = PBXGroup;
			children = (
				824041C00E942F0E002F3376 /* Default.png */,
				8204F3D20E5CB4DC00F2DAA1 /* icon.png */,
				825DFB5D0E464E6C000D0A5D /* README.markdown */,
				080E96DDFE201D6D7F000001 /* Classes */,
				29B97315FDCFA39411CA2CEA /* Other Sources */,
				29B97317FDCFA39411CA2CEA /* Resources */,
				29B97323FDCFA39411CA2CEA /* Frameworks */,
				19C28FACFE9D520D11CA2CBB /* Products */,
				0714B1A30E452A2100039BAB /* GlassBgView.h */,
				0714B1A40E452A2100039BAB /* GlassBgView.m */,
				079B0A090E45734600755F37 /* CoreLocation.framework */,
			);
			name = CustomTemplate;
			sourceTree = "<group>";
		};
		29B97315FDCFA39411CA2CEA /* Other Sources */ = {
			isa = PBXGroup;
			children = (
				474A7F820EFAD6580020DD7F /* PhoneGap_Prefix.pch */,
				29B97316FDCFA39411CA2CEA /* main.m */,
			);
			name = "Other Sources";
			sourceTree = "<group>";
		};
		29B97317FDCFA39411CA2CEA /* Resources */ = {
			isa = PBXGroup;
			children = (
				47DC803E0EFB07BC00D0B526 /* offline */,
				47DC7FB20EFADF9E00D0B526 /* Settings.plist */,
				2899E5210DE3E06400AC0155 /* GlassViewController.xib */,
				28AD733E0D9D9553002E5188 /* MainWindow.xib */,
				8D1107310486CEB800E47090 /* Info.plist */,
			);
			name = Resources;
			sourceTree = "<group>";
		};
		29B97323FDCFA39411CA2CEA /* Frameworks */ = {
			isa = PBXGroup;
			children = (
				47FAB74F0EF82576005F55AB /* AddressBook.framework */,
				828B59CD0E520C7F0096DE8B /* AudioToolbox.framework */,
				1DF5F4DF0D08C38300B7A737 /* UIKit.framework */,
				1D30AB110D05D00D00671497 /* Foundation.framework */,
			);
			name = Frameworks;
			sourceTree = "<group>";
		};
		47DC803E0EFB07BC00D0B526 /* offline */ = {
			isa = PBXGroup;
			children = (
<<<<<<< HEAD
				4788BBE90E54392200185C73 /* index.html */,
				47DC80460EFB0F6100D0B526 /* logo.jpg */,
=======
>>>>>>> fb8b6a8d
			);
			name = offline;
			sourceTree = "<group>";
		};
/* End PBXGroup section */

/* Begin PBXNativeTarget section */
		1D6058900D05DD3D006BFB54 /* PhoneGap */ = {
			isa = PBXNativeTarget;
			buildConfigurationList = 1D6058960D05DD3E006BFB54 /* Build configuration list for PBXNativeTarget "PhoneGap" */;
			buildPhases = (
				1D60588D0D05DD3D006BFB54 /* Resources */,
				1D60588E0D05DD3D006BFB54 /* Sources */,
				1D60588F0D05DD3D006BFB54 /* Frameworks */,
			);
			buildRules = (
			);
			dependencies = (
			);
			name = PhoneGap;
			productName = Glass;
			productReference = 1D6058910D05DD3D006BFB54 /* PhoneGap.app */;
			productType = "com.apple.product-type.application";
		};
/* End PBXNativeTarget section */

/* Begin PBXProject section */
		29B97313FDCFA39411CA2CEA /* Project object */ = {
			isa = PBXProject;
			buildConfigurationList = C01FCF4E08A954540054247B /* Build configuration list for PBXProject "PhoneGap" */;
			compatibilityVersion = "Xcode 3.1";
			hasScannedForEncodings = 1;
			mainGroup = 29B97314FDCFA39411CA2CEA /* CustomTemplate */;
			projectDirPath = "";
			projectRoot = "";
			targets = (
				1D6058900D05DD3D006BFB54 /* PhoneGap */,
			);
		};
/* End PBXProject section */

/* Begin PBXResourcesBuildPhase section */
		1D60588D0D05DD3D006BFB54 /* Resources */ = {
			isa = PBXResourcesBuildPhase;
			buildActionMask = 2147483647;
			files = (
				28AD733F0D9D9553002E5188 /* MainWindow.xib in Resources */,
				2899E5220DE3E06400AC0155 /* GlassViewController.xib in Resources */,
				825DFB5E0E464E6C000D0A5D /* README.markdown in Resources */,
				8204F3D30E5CB4DC00F2DAA1 /* icon.png in Resources */,
				824041C10E942F0E002F3376 /* Default.png in Resources */,
				47DC7FB30EFADF9E00D0B526 /* Settings.plist in Resources */,
<<<<<<< HEAD
				47DC80470EFB0F6100D0B526 /* logo.jpg in Resources */,
=======
>>>>>>> fb8b6a8d
			);
			runOnlyForDeploymentPostprocessing = 0;
		};
/* End PBXResourcesBuildPhase section */

/* Begin PBXSourcesBuildPhase section */
		1D60588E0D05DD3D006BFB54 /* Sources */ = {
			isa = PBXSourcesBuildPhase;
			buildActionMask = 2147483647;
			files = (
				1D60589B0D05DD56006BFB54 /* main.m in Sources */,
				1D3623260D0F684500981E51 /* GlassAppDelegate.m in Sources */,
				0714B1A50E452A2100039BAB /* GlassBgView.m in Sources */,
				8254F4BD0E6397F0002FDA36 /* Vibrate.m in Sources */,
				8254F8810E650500002FDA36 /* Location.m in Sources */,
				8205CB7D0E68A701006CBEEF /* Device.m in Sources */,
				47FAB6A90EF751E2005F55AB /* GlassViewController.m in Sources */,
				47FAB72A0EF7A663005F55AB /* Sound.m in Sources */,
				47FAB72E0EF7A6C6005F55AB /* Contacts.m in Sources */,
			);
			runOnlyForDeploymentPostprocessing = 0;
		};
/* End PBXSourcesBuildPhase section */

/* Begin XCBuildConfiguration section */
		1D6058940D05DD3E006BFB54 /* Debug */ = {
			isa = XCBuildConfiguration;
			buildSettings = {
				ALWAYS_SEARCH_USER_PATHS = NO;
				COPY_PHASE_STRIP = NO;
				FRAMEWORK_SEARCH_PATHS = (
					"$(inherited)",
					"\"$(SRCROOT)\"",
				);
				GCC_DYNAMIC_NO_PIC = NO;
				GCC_OPTIMIZATION_LEVEL = 0;
				GCC_PRECOMPILE_PREFIX_HEADER = YES;
				GCC_PREFIX_HEADER = PhoneGap_Prefix.pch;
				INFOPLIST_FILE = Info.plist;
				PRODUCT_NAME = PhoneGap;
			};
			name = Debug;
		};
		1D6058950D05DD3E006BFB54 /* Release */ = {
			isa = XCBuildConfiguration;
			buildSettings = {
				ALWAYS_SEARCH_USER_PATHS = NO;
				COPY_PHASE_STRIP = YES;
				FRAMEWORK_SEARCH_PATHS = (
					"$(inherited)",
					"\"$(SRCROOT)\"",
				);
				GCC_PRECOMPILE_PREFIX_HEADER = YES;
				GCC_PREFIX_HEADER = Glass_Prefix.pch;
				INFOPLIST_FILE = Info.plist;
				PRODUCT_NAME = Glass;
			};
			name = Release;
		};
		B74E58180EC6C9AC00215614 /* Distribution */ = {
			isa = XCBuildConfiguration;
			buildSettings = {
				ARCHS = "$(ARCHS_STANDARD_32_BIT)";
				CODE_SIGN_IDENTITY = "iPhone Distribution: Handi Mobility";
				"CODE_SIGN_IDENTITY[sdk=iphoneos2.1]" = "iPhone Distribution: Handi Mobility";
				CURRENT_PROJECT_VERSION = 1.0.1;
				GCC_C_LANGUAGE_STANDARD = c99;
				GCC_WARN_ABOUT_RETURN_TYPE = YES;
				GCC_WARN_UNUSED_VARIABLE = YES;
				ONLY_ACTIVE_ARCH = YES;
				PREBINDING = NO;
				PROVISIONING_PROFILE = "B02DE0E6-FD92-4854-9B69-3C191831ABA5";
				SDKROOT = iphoneos2.0;
			};
			name = Distribution;
		};
		B74E58190EC6C9AC00215614 /* Distribution */ = {
			isa = XCBuildConfiguration;
			buildSettings = {
				ALWAYS_SEARCH_USER_PATHS = NO;
				COPY_PHASE_STRIP = NO;
				FRAMEWORK_SEARCH_PATHS = (
					"$(inherited)",
					"\"$(SRCROOT)\"",
				);
				GCC_DYNAMIC_NO_PIC = NO;
				GCC_OPTIMIZATION_LEVEL = 0;
				GCC_PRECOMPILE_PREFIX_HEADER = YES;
				GCC_PREFIX_HEADER = Glass_Prefix.pch;
				INFOPLIST_FILE = Info.plist;
				PRODUCT_NAME = Glass;
				PROVISIONING_PROFILE = "B02DE0E6-FD92-4854-9B69-3C191831ABA5";
			};
			name = Distribution;
		};
		C01FCF4F08A954540054247B /* Debug */ = {
			isa = XCBuildConfiguration;
			buildSettings = {
				ADDITIONAL_SDKS = "";
				ARCHS = "$(ARCHS_STANDARD_32_BIT)";
				CODE_SIGN_IDENTITY = "iPhone Developer: Brock Whitten";
<<<<<<< HEAD
				"CODE_SIGN_IDENTITY[sdk=iphoneos2.1]" = "iPhone Developer: Brock Whitten";
=======
				"CODE_SIGN_IDENTITY[sdk=iphoneos2.2]" = "iPhone Developer: Brock Whitten";
>>>>>>> fb8b6a8d
				GCC_C_LANGUAGE_STANDARD = c99;
				GCC_WARN_ABOUT_RETURN_TYPE = YES;
				GCC_WARN_UNUSED_VARIABLE = YES;
				ONLY_ACTIVE_ARCH = YES;
				OTHER_LDFLAGS = "";
				PREBINDING = NO;
<<<<<<< HEAD
				PROVISIONING_PROFILE = "3CC55FB0-969F-4E90-8361-E82907DF1889";
				"PROVISIONING_PROFILE[sdk=iphoneos2.1]" = "3CC55FB0-969F-4E90-8361-E82907DF1889";
=======
				PROVISIONING_PROFILE = "8D657FB9-CB53-4E3D-AE73-EDC254B7E150";
				"PROVISIONING_PROFILE[sdk=iphoneos2.2]" = "8D657FB9-CB53-4E3D-AE73-EDC254B7E150";
>>>>>>> fb8b6a8d
				SDKROOT = iphoneos2.0;
			};
			name = Debug;
		};
		C01FCF5008A954540054247B /* Release */ = {
			isa = XCBuildConfiguration;
			buildSettings = {
				ARCHS = "$(ARCHS_STANDARD_32_BIT)";
				CODE_SIGN_IDENTITY = "iPhone Developer: Parveen Kaler";
				"CODE_SIGN_IDENTITY[sdk=iphoneos*]" = "iPhone Developer: Parveen Kaler";
				GCC_C_LANGUAGE_STANDARD = c99;
				GCC_WARN_ABOUT_RETURN_TYPE = YES;
				GCC_WARN_UNUSED_VARIABLE = YES;
				PREBINDING = NO;
				PROVISIONING_PROFILE = "98548A94-F1E6-48B5-8D1B-BDBD6428512F";
				SDKROOT = iphoneos2.0;
			};
			name = Release;
		};
/* End XCBuildConfiguration section */

/* Begin XCConfigurationList section */
		1D6058960D05DD3E006BFB54 /* Build configuration list for PBXNativeTarget "PhoneGap" */ = {
			isa = XCConfigurationList;
			buildConfigurations = (
				1D6058940D05DD3E006BFB54 /* Debug */,
				B74E58190EC6C9AC00215614 /* Distribution */,
				1D6058950D05DD3E006BFB54 /* Release */,
			);
			defaultConfigurationIsVisible = 0;
			defaultConfigurationName = Release;
		};
		C01FCF4E08A954540054247B /* Build configuration list for PBXProject "PhoneGap" */ = {
			isa = XCConfigurationList;
			buildConfigurations = (
				C01FCF4F08A954540054247B /* Debug */,
				B74E58180EC6C9AC00215614 /* Distribution */,
				C01FCF5008A954540054247B /* Release */,
			);
			defaultConfigurationIsVisible = 0;
			defaultConfigurationName = Release;
		};
/* End XCConfigurationList section */
	};
	rootObject = 29B97313FDCFA39411CA2CEA /* Project object */;
}<|MERGE_RESOLUTION|>--- conflicted
+++ resolved
@@ -16,10 +16,6 @@
 		2899E5220DE3E06400AC0155 /* GlassViewController.xib in Resources */ = {isa = PBXBuildFile; fileRef = 2899E5210DE3E06400AC0155 /* GlassViewController.xib */; };
 		28AD733F0D9D9553002E5188 /* MainWindow.xib in Resources */ = {isa = PBXBuildFile; fileRef = 28AD733E0D9D9553002E5188 /* MainWindow.xib */; };
 		47DC7FB30EFADF9E00D0B526 /* Settings.plist in Resources */ = {isa = PBXBuildFile; fileRef = 47DC7FB20EFADF9E00D0B526 /* Settings.plist */; };
-<<<<<<< HEAD
-		47DC80470EFB0F6100D0B526 /* logo.jpg in Resources */ = {isa = PBXBuildFile; fileRef = 47DC80460EFB0F6100D0B526 /* logo.jpg */; };
-=======
->>>>>>> fb8b6a8d
 		47FAB6A90EF751E2005F55AB /* GlassViewController.m in Sources */ = {isa = PBXBuildFile; fileRef = 47FAB6A80EF751E2005F55AB /* GlassViewController.m */; };
 		47FAB72A0EF7A663005F55AB /* Sound.m in Sources */ = {isa = PBXBuildFile; fileRef = 47FAB7290EF7A663005F55AB /* Sound.m */; };
 		47FAB72E0EF7A6C6005F55AB /* Contacts.m in Sources */ = {isa = PBXBuildFile; fileRef = 47FAB72D0EF7A6C6005F55AB /* Contacts.m */; };
@@ -47,10 +43,6 @@
 		29B97316FDCFA39411CA2CEA /* main.m */ = {isa = PBXFileReference; fileEncoding = 4; lastKnownFileType = sourcecode.c.objc; path = main.m; sourceTree = "<group>"; };
 		474A7F820EFAD6580020DD7F /* PhoneGap_Prefix.pch */ = {isa = PBXFileReference; fileEncoding = 4; lastKnownFileType = sourcecode.c.h; path = PhoneGap_Prefix.pch; sourceTree = "<group>"; };
 		47DC7FB20EFADF9E00D0B526 /* Settings.plist */ = {isa = PBXFileReference; fileEncoding = 4; lastKnownFileType = text.plist.xml; path = Settings.plist; sourceTree = "<group>"; };
-<<<<<<< HEAD
-		47DC80460EFB0F6100D0B526 /* logo.jpg */ = {isa = PBXFileReference; lastKnownFileType = image.jpeg; path = logo.jpg; sourceTree = "<group>"; };
-=======
->>>>>>> fb8b6a8d
 		47FAB6A70EF751E2005F55AB /* GlassViewController.h */ = {isa = PBXFileReference; fileEncoding = 4; lastKnownFileType = sourcecode.c.h; path = GlassViewController.h; sourceTree = "<group>"; };
 		47FAB6A80EF751E2005F55AB /* GlassViewController.m */ = {isa = PBXFileReference; fileEncoding = 4; lastKnownFileType = sourcecode.c.objc; path = GlassViewController.m; sourceTree = "<group>"; };
 		47FAB7280EF7A663005F55AB /* Sound.h */ = {isa = PBXFileReference; fileEncoding = 4; lastKnownFileType = sourcecode.c.h; path = Sound.h; sourceTree = "<group>"; };
@@ -169,11 +161,6 @@
 		47DC803E0EFB07BC00D0B526 /* offline */ = {
 			isa = PBXGroup;
 			children = (
-<<<<<<< HEAD
-				4788BBE90E54392200185C73 /* index.html */,
-				47DC80460EFB0F6100D0B526 /* logo.jpg */,
-=======
->>>>>>> fb8b6a8d
 			);
 			name = offline;
 			sourceTree = "<group>";
@@ -226,10 +213,6 @@
 				8204F3D30E5CB4DC00F2DAA1 /* icon.png in Resources */,
 				824041C10E942F0E002F3376 /* Default.png in Resources */,
 				47DC7FB30EFADF9E00D0B526 /* Settings.plist in Resources */,
-<<<<<<< HEAD
-				47DC80470EFB0F6100D0B526 /* logo.jpg in Resources */,
-=======
->>>>>>> fb8b6a8d
 			);
 			runOnlyForDeploymentPostprocessing = 0;
 		};
@@ -331,24 +314,15 @@
 				ADDITIONAL_SDKS = "";
 				ARCHS = "$(ARCHS_STANDARD_32_BIT)";
 				CODE_SIGN_IDENTITY = "iPhone Developer: Brock Whitten";
-<<<<<<< HEAD
-				"CODE_SIGN_IDENTITY[sdk=iphoneos2.1]" = "iPhone Developer: Brock Whitten";
-=======
 				"CODE_SIGN_IDENTITY[sdk=iphoneos2.2]" = "iPhone Developer: Brock Whitten";
->>>>>>> fb8b6a8d
 				GCC_C_LANGUAGE_STANDARD = c99;
 				GCC_WARN_ABOUT_RETURN_TYPE = YES;
 				GCC_WARN_UNUSED_VARIABLE = YES;
 				ONLY_ACTIVE_ARCH = YES;
 				OTHER_LDFLAGS = "";
 				PREBINDING = NO;
-<<<<<<< HEAD
-				PROVISIONING_PROFILE = "3CC55FB0-969F-4E90-8361-E82907DF1889";
-				"PROVISIONING_PROFILE[sdk=iphoneos2.1]" = "3CC55FB0-969F-4E90-8361-E82907DF1889";
-=======
 				PROVISIONING_PROFILE = "8D657FB9-CB53-4E3D-AE73-EDC254B7E150";
 				"PROVISIONING_PROFILE[sdk=iphoneos2.2]" = "8D657FB9-CB53-4E3D-AE73-EDC254B7E150";
->>>>>>> fb8b6a8d
 				SDKROOT = iphoneos2.0;
 			};
 			name = Debug;
