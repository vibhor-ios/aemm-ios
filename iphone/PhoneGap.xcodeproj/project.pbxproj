// !$*UTF8*$!
{
	archiveVersion = 1;
	classes = {
	};
	objectVersion = 45;
	objects = {

/* Begin PBXBuildFile section */
		079B0A0A0E45734600755F37 /* CoreLocation.framework in Frameworks */ = {isa = PBXBuildFile; fileRef = 079B0A090E45734600755F37 /* CoreLocation.framework */; };
		1B1B4E6B0F938A0500ECD4E6 /* UIControls.m in Sources */ = {isa = PBXBuildFile; fileRef = 1B1B4E6A0F938A0500ECD4E6 /* UIControls.m */; };
		1B1B4FBE0F94571B00ECD4E6 /* PhoneGapCommand.m in Sources */ = {isa = PBXBuildFile; fileRef = 1B1B4FBD0F94571B00ECD4E6 /* PhoneGapCommand.m */; };
		1B1B53830F98070D00ECD4E6 /* Notification.m in Sources */ = {isa = PBXBuildFile; fileRef = 1B1B53820F98070D00ECD4E6 /* Notification.m */; };
		1B64D89A0F6C73C700D12F7F /* DebugConsole.m in Sources */ = {isa = PBXBuildFile; fileRef = 1B64D8990F6C73C700D12F7F /* DebugConsole.m */; };
		1BB1F7D20F9E1BE2002A28DA /* Settings.plist in Resources */ = {isa = PBXBuildFile; fileRef = 1BB1F7D10F9E1BE2002A28DA /* Settings.plist */; };
		1D3623260D0F684500981E51 /* PhoneGapDelegate.m in Sources */ = {isa = PBXBuildFile; fileRef = 1D3623250D0F684500981E51 /* PhoneGapDelegate.m */; };
		1D60589B0D05DD56006BFB54 /* main.m in Sources */ = {isa = PBXBuildFile; fileRef = 29B97316FDCFA39411CA2CEA /* main.m */; };
		1D60589F0D05DD5A006BFB54 /* Foundation.framework in Frameworks */ = {isa = PBXBuildFile; fileRef = 1D30AB110D05D00D00671497 /* Foundation.framework */; };
		1DF5F4E00D08C38300B7A737 /* UIKit.framework in Frameworks */ = {isa = PBXBuildFile; fileRef = 1DF5F4DF0D08C38300B7A737 /* UIKit.framework */; };
		28AD733F0D9D9553002E5188 /* MainWindow.xib in Resources */ = {isa = PBXBuildFile; fileRef = 28AD733E0D9D9553002E5188 /* MainWindow.xib */; };
		303554C1100E56B7002C5EC0 /* Camera.m in Sources */ = {isa = PBXBuildFile; fileRef = 303554C0100E56B7002C5EC0 /* Camera.m */; };
		30355582100E7477002C5EC0 /* NSData+Base64.m in Sources */ = {isa = PBXBuildFile; fileRef = 30355581100E7477002C5EC0 /* NSData+Base64.m */; };
		30C531981020E3B20017260B /* Reachability.m in Sources */ = {isa = PBXBuildFile; fileRef = 30C531971020E3B20017260B /* Reachability.m */; };
		30C5319B1020E3CF0017260B /* Network.m in Sources */ = {isa = PBXBuildFile; fileRef = 30C5319A1020E3CF0017260B /* Network.m */; };
		30C531A01020E4310017260B /* SystemConfiguration.framework in Frameworks */ = {isa = PBXBuildFile; fileRef = 30C5319F1020E4310017260B /* SystemConfiguration.framework */; };
		30CD0F0F0FCBED3F00AA6748 /* AddressBookUI.framework in Frameworks */ = {isa = PBXBuildFile; fileRef = 3023AB3D0FCB6FC40012AC33 /* AddressBookUI.framework */; };
		30EC9AEC0FCDF4DD00A52C71 /* LoadingView.m in Sources */ = {isa = PBXBuildFile; fileRef = 30EC9AEB0FCDF4DD00A52C71 /* LoadingView.m */; };
		30EC9B110FCDFC9900A52C71 /* CoreGraphics.framework in Frameworks */ = {isa = PBXBuildFile; fileRef = 30EC9B100FCDFC9900A52C71 /* CoreGraphics.framework */; };
		30EC9B220FCDFCC500A52C71 /* QuartzCore.framework in Frameworks */ = {isa = PBXBuildFile; fileRef = 30EC9B210FCDFCC500A52C71 /* QuartzCore.framework */; };
		30EF07C20FCFBED8009B3930 /* OCCFObject.m in Sources */ = {isa = PBXBuildFile; fileRef = 30EF07C10FCFBED8009B3930 /* OCCFObject.m */; };
		30EF07CB0FCFC111009B3930 /* OCABRecord.m in Sources */ = {isa = PBXBuildFile; fileRef = 30EF07CA0FCFC111009B3930 /* OCABRecord.m */; };
		30EF08140FCFC8E0009B3930 /* OCABMutableMultiValue.m in Sources */ = {isa = PBXBuildFile; fileRef = 30EF08130FCFC8E0009B3930 /* OCABMutableMultiValue.m */; };
		30F95CB00FCC8DBF0069E3FF /* Categories.m in Sources */ = {isa = PBXBuildFile; fileRef = 30F95CAF0FCC8DBF0069E3FF /* Categories.m */; };
		47DC5AEE0F4BDEDB00FB54CE /* beep.wav in Resources */ = {isa = PBXBuildFile; fileRef = 47DC5AED0F4BDEDB00FB54CE /* beep.wav */; };
		47DC7FB30EFADF9E00D0B526 /* PhoneGap.plist in Resources */ = {isa = PBXBuildFile; fileRef = 47DC7FB20EFADF9E00D0B526 /* PhoneGap.plist */; };
		47F565210F3AC95D001DFBDB /* Image.m in Sources */ = {isa = PBXBuildFile; fileRef = 47F565200F3AC95D001DFBDB /* Image.m */; };
		47FAB6A90EF751E2005F55AB /* PhoneGapViewController.m in Sources */ = {isa = PBXBuildFile; fileRef = 47FAB6A80EF751E2005F55AB /* PhoneGapViewController.m */; };
		47FAB72A0EF7A663005F55AB /* Sound.m in Sources */ = {isa = PBXBuildFile; fileRef = 47FAB7290EF7A663005F55AB /* Sound.m */; };
		47FAB72E0EF7A6C6005F55AB /* Contacts.m in Sources */ = {isa = PBXBuildFile; fileRef = 47FAB72D0EF7A6C6005F55AB /* Contacts.m */; };
		47FAB7500EF82576005F55AB /* AddressBook.framework in Frameworks */ = {isa = PBXBuildFile; fileRef = 47FAB74F0EF82576005F55AB /* AddressBook.framework */; };
		8204F3D30E5CB4DC00F2DAA1 /* icon.png in Resources */ = {isa = PBXBuildFile; fileRef = 8204F3D20E5CB4DC00F2DAA1 /* icon.png */; };
		8205CB7D0E68A701006CBEEF /* Device.m in Sources */ = {isa = PBXBuildFile; fileRef = 8205CB7C0E68A701006CBEEF /* Device.m */; };
		824041C10E942F0E002F3376 /* Default.png in Resources */ = {isa = PBXBuildFile; fileRef = 824041C00E942F0E002F3376 /* Default.png */; };
		825DFB5E0E464E6C000D0A5D /* README.md in Resources */ = {isa = PBXBuildFile; fileRef = 825DFB5D0E464E6C000D0A5D /* README.md */; };
		828B59CE0E520C7F0096DE8B /* AudioToolbox.framework in Frameworks */ = {isa = PBXBuildFile; fileRef = 828B59CD0E520C7F0096DE8B /* AudioToolbox.framework */; };
		AA13D3420F202D0400B18061 /* www in Resources */ = {isa = PBXBuildFile; fileRef = AA13D33F0F202D0400B18061 /* www */; };
		BB8FC5C30F5B3EC4007C7DCE /* Bonjour.m in Sources */ = {isa = PBXBuildFile; fileRef = BB8FC5C20F5B3EC4007C7DCE /* Bonjour.m */; };
		BB8FC69F0F5BB58D007C7DCE /* CFNetwork.framework in Frameworks */ = {isa = PBXBuildFile; fileRef = BB8FC69E0F5BB58D007C7DCE /* CFNetwork.framework */; };
		BB8FCC5E0F5F00FF007C7DCE /* Map.m in Sources */ = {isa = PBXBuildFile; fileRef = BB8FCC5D0F5F00FF007C7DCE /* Map.m */; };
		BB8FCE250F5F2CF3007C7DCE /* Location.m in Sources */ = {isa = PBXBuildFile; fileRef = 8254F8800E650500002FDA36 /* Location.m */; };
		E94AEB79101A70B60091C5ED /* Movie.m in Sources */ = {isa = PBXBuildFile; fileRef = E94AEB78101A70B60091C5ED /* Movie.m */; };
		E94AEBB1101A71BA0091C5ED /* MediaPlayer.framework in Frameworks */ = {isa = PBXBuildFile; fileRef = E94AEBB0101A71BA0091C5ED /* MediaPlayer.framework */; };
/* End PBXBuildFile section */

/* Begin PBXFileReference section */
		079B0A090E45734600755F37 /* CoreLocation.framework */ = {isa = PBXFileReference; explicitFileType = wrapper.framework; name = CoreLocation.framework; path = System/Library/Frameworks/CoreLocation.framework; sourceTree = SDKROOT; };
		1B1B4E690F938A0500ECD4E6 /* UIControls.h */ = {isa = PBXFileReference; fileEncoding = 4; lastKnownFileType = sourcecode.c.h; path = UIControls.h; sourceTree = "<group>"; };
		1B1B4E6A0F938A0500ECD4E6 /* UIControls.m */ = {isa = PBXFileReference; fileEncoding = 4; lastKnownFileType = sourcecode.c.objc; path = UIControls.m; sourceTree = "<group>"; };
		1B1B4FBC0F94571B00ECD4E6 /* PhoneGapCommand.h */ = {isa = PBXFileReference; fileEncoding = 4; lastKnownFileType = sourcecode.c.h; path = PhoneGapCommand.h; sourceTree = "<group>"; };
		1B1B4FBD0F94571B00ECD4E6 /* PhoneGapCommand.m */ = {isa = PBXFileReference; fileEncoding = 4; lastKnownFileType = sourcecode.c.objc; path = PhoneGapCommand.m; sourceTree = "<group>"; };
		1B1B53810F98070D00ECD4E6 /* Notification.h */ = {isa = PBXFileReference; fileEncoding = 4; lastKnownFileType = sourcecode.c.h; path = Notification.h; sourceTree = "<group>"; };
		1B1B53820F98070D00ECD4E6 /* Notification.m */ = {isa = PBXFileReference; fileEncoding = 4; lastKnownFileType = sourcecode.c.objc; path = Notification.m; sourceTree = "<group>"; };
		1B64D8980F6C73C700D12F7F /* DebugConsole.h */ = {isa = PBXFileReference; fileEncoding = 4; lastKnownFileType = sourcecode.c.h; path = DebugConsole.h; sourceTree = "<group>"; };
		1B64D8990F6C73C700D12F7F /* DebugConsole.m */ = {isa = PBXFileReference; fileEncoding = 4; lastKnownFileType = sourcecode.c.objc; path = DebugConsole.m; sourceTree = "<group>"; };
		1BB1F7D10F9E1BE2002A28DA /* Settings.plist */ = {isa = PBXFileReference; fileEncoding = 4; lastKnownFileType = text.plist.xml; path = Settings.plist; sourceTree = "<group>"; };
		1D30AB110D05D00D00671497 /* Foundation.framework */ = {isa = PBXFileReference; lastKnownFileType = wrapper.framework; name = Foundation.framework; path = System/Library/Frameworks/Foundation.framework; sourceTree = SDKROOT; };
		1D3623240D0F684500981E51 /* PhoneGapDelegate.h */ = {isa = PBXFileReference; fileEncoding = 4; lastKnownFileType = sourcecode.c.h; path = PhoneGapDelegate.h; sourceTree = "<group>"; };
		1D3623250D0F684500981E51 /* PhoneGapDelegate.m */ = {isa = PBXFileReference; fileEncoding = 4; lastKnownFileType = sourcecode.c.objc; path = PhoneGapDelegate.m; sourceTree = "<group>"; };
		1D6058910D05DD3D006BFB54 /* PhoneGap.app */ = {isa = PBXFileReference; explicitFileType = wrapper.application; includeInIndex = 0; path = PhoneGap.app; sourceTree = BUILT_PRODUCTS_DIR; };
		1DF5F4DF0D08C38300B7A737 /* UIKit.framework */ = {isa = PBXFileReference; lastKnownFileType = wrapper.framework; name = UIKit.framework; path = System/Library/Frameworks/UIKit.framework; sourceTree = SDKROOT; };
		28AD733E0D9D9553002E5188 /* MainWindow.xib */ = {isa = PBXFileReference; lastKnownFileType = file.xib; path = MainWindow.xib; sourceTree = "<group>"; };
		29B97316FDCFA39411CA2CEA /* main.m */ = {isa = PBXFileReference; fileEncoding = 4; lastKnownFileType = sourcecode.c.objc; name = main.m; path = ../main.m; sourceTree = "<group>"; };
		3023AB3D0FCB6FC40012AC33 /* AddressBookUI.framework */ = {isa = PBXFileReference; lastKnownFileType = wrapper.framework; name = AddressBookUI.framework; path = System/Library/Frameworks/AddressBookUI.framework; sourceTree = SDKROOT; };
		303554BF100E56B7002C5EC0 /* Camera.h */ = {isa = PBXFileReference; fileEncoding = 4; lastKnownFileType = sourcecode.c.h; path = Camera.h; sourceTree = "<group>"; };
		303554C0100E56B7002C5EC0 /* Camera.m */ = {isa = PBXFileReference; fileEncoding = 4; lastKnownFileType = sourcecode.c.objc; path = Camera.m; sourceTree = "<group>"; };
		30355580100E7477002C5EC0 /* NSData+Base64.h */ = {isa = PBXFileReference; fileEncoding = 4; lastKnownFileType = sourcecode.c.h; path = "NSData+Base64.h"; sourceTree = "<group>"; };
		30355581100E7477002C5EC0 /* NSData+Base64.m */ = {isa = PBXFileReference; fileEncoding = 4; lastKnownFileType = sourcecode.c.objc; path = "NSData+Base64.m"; sourceTree = "<group>"; };
		30C531961020E3B20017260B /* Reachability.h */ = {isa = PBXFileReference; fileEncoding = 4; lastKnownFileType = sourcecode.c.h; path = Reachability.h; sourceTree = "<group>"; };
		30C531971020E3B20017260B /* Reachability.m */ = {isa = PBXFileReference; fileEncoding = 4; lastKnownFileType = sourcecode.c.objc; path = Reachability.m; sourceTree = "<group>"; };
		30C531991020E3CF0017260B /* Network.h */ = {isa = PBXFileReference; fileEncoding = 4; lastKnownFileType = sourcecode.c.h; path = Network.h; sourceTree = "<group>"; };
		30C5319A1020E3CF0017260B /* Network.m */ = {isa = PBXFileReference; fileEncoding = 4; lastKnownFileType = sourcecode.c.objc; path = Network.m; sourceTree = "<group>"; };
		30C5319F1020E4310017260B /* SystemConfiguration.framework */ = {isa = PBXFileReference; lastKnownFileType = wrapper.framework; name = SystemConfiguration.framework; path = System/Library/Frameworks/SystemConfiguration.framework; sourceTree = SDKROOT; };
		30EC9AEA0FCDF4DD00A52C71 /* LoadingView.h */ = {isa = PBXFileReference; fileEncoding = 4; lastKnownFileType = sourcecode.c.h; path = LoadingView.h; sourceTree = "<group>"; };
		30EC9AEB0FCDF4DD00A52C71 /* LoadingView.m */ = {isa = PBXFileReference; fileEncoding = 4; lastKnownFileType = sourcecode.c.objc; path = LoadingView.m; sourceTree = "<group>"; };
		30EC9B100FCDFC9900A52C71 /* CoreGraphics.framework */ = {isa = PBXFileReference; lastKnownFileType = wrapper.framework; name = CoreGraphics.framework; path = System/Library/Frameworks/CoreGraphics.framework; sourceTree = SDKROOT; };
		30EC9B210FCDFCC500A52C71 /* QuartzCore.framework */ = {isa = PBXFileReference; lastKnownFileType = wrapper.framework; name = QuartzCore.framework; path = System/Library/Frameworks/QuartzCore.framework; sourceTree = SDKROOT; };
		30EF07C00FCFBED8009B3930 /* OCCFObject.h */ = {isa = PBXFileReference; fileEncoding = 4; lastKnownFileType = sourcecode.c.h; path = OCCFObject.h; sourceTree = "<group>"; };
		30EF07C10FCFBED8009B3930 /* OCCFObject.m */ = {isa = PBXFileReference; fileEncoding = 4; lastKnownFileType = sourcecode.c.objc; path = OCCFObject.m; sourceTree = "<group>"; };
		30EF07C90FCFC111009B3930 /* OCABRecord.h */ = {isa = PBXFileReference; fileEncoding = 4; lastKnownFileType = sourcecode.c.h; path = OCABRecord.h; sourceTree = "<group>"; };
		30EF07CA0FCFC111009B3930 /* OCABRecord.m */ = {isa = PBXFileReference; fileEncoding = 4; lastKnownFileType = sourcecode.c.objc; path = OCABRecord.m; sourceTree = "<group>"; };
		30EF08120FCFC8E0009B3930 /* OCABMutableMultiValue.h */ = {isa = PBXFileReference; fileEncoding = 4; lastKnownFileType = sourcecode.c.h; path = OCABMutableMultiValue.h; sourceTree = "<group>"; };
		30EF08130FCFC8E0009B3930 /* OCABMutableMultiValue.m */ = {isa = PBXFileReference; fileEncoding = 4; lastKnownFileType = sourcecode.c.objc; path = OCABMutableMultiValue.m; sourceTree = "<group>"; };
		30F95CAE0FCC8DBF0069E3FF /* Categories.h */ = {isa = PBXFileReference; fileEncoding = 4; lastKnownFileType = sourcecode.c.h; path = Categories.h; sourceTree = "<group>"; };
		30F95CAF0FCC8DBF0069E3FF /* Categories.m */ = {isa = PBXFileReference; fileEncoding = 4; lastKnownFileType = sourcecode.c.objc; path = Categories.m; sourceTree = "<group>"; };
		474A7F820EFAD6580020DD7F /* PhoneGap_Prefix.pch */ = {isa = PBXFileReference; fileEncoding = 4; lastKnownFileType = sourcecode.c.h; path = PhoneGap_Prefix.pch; sourceTree = "<group>"; };
		47DC5AED0F4BDEDB00FB54CE /* beep.wav */ = {isa = PBXFileReference; lastKnownFileType = audio.wav; path = beep.wav; sourceTree = "<group>"; };
		47DC7FB20EFADF9E00D0B526 /* PhoneGap.plist */ = {isa = PBXFileReference; fileEncoding = 4; lastKnownFileType = text.plist.xml; path = PhoneGap.plist; sourceTree = "<group>"; };
		47F5651F0F3AC95D001DFBDB /* Image.h */ = {isa = PBXFileReference; fileEncoding = 4; lastKnownFileType = sourcecode.c.h; path = Image.h; sourceTree = "<group>"; };
		47F565200F3AC95D001DFBDB /* Image.m */ = {isa = PBXFileReference; fileEncoding = 4; lastKnownFileType = sourcecode.c.objc; path = Image.m; sourceTree = "<group>"; };
		47FAB6A70EF751E2005F55AB /* PhoneGapViewController.h */ = {isa = PBXFileReference; fileEncoding = 4; lastKnownFileType = sourcecode.c.h; path = PhoneGapViewController.h; sourceTree = "<group>"; };
		47FAB6A80EF751E2005F55AB /* PhoneGapViewController.m */ = {isa = PBXFileReference; fileEncoding = 4; lastKnownFileType = sourcecode.c.objc; path = PhoneGapViewController.m; sourceTree = "<group>"; };
		47FAB7280EF7A663005F55AB /* Sound.h */ = {isa = PBXFileReference; fileEncoding = 4; lastKnownFileType = sourcecode.c.h; path = Sound.h; sourceTree = "<group>"; };
		47FAB7290EF7A663005F55AB /* Sound.m */ = {isa = PBXFileReference; fileEncoding = 4; lastKnownFileType = sourcecode.c.objc; path = Sound.m; sourceTree = "<group>"; };
		47FAB72C0EF7A6C6005F55AB /* Contacts.h */ = {isa = PBXFileReference; fileEncoding = 4; lastKnownFileType = sourcecode.c.h; path = Contacts.h; sourceTree = "<group>"; };
		47FAB72D0EF7A6C6005F55AB /* Contacts.m */ = {isa = PBXFileReference; fileEncoding = 4; lastKnownFileType = sourcecode.c.objc; path = Contacts.m; sourceTree = "<group>"; };
		47FAB74F0EF82576005F55AB /* AddressBook.framework */ = {isa = PBXFileReference; lastKnownFileType = wrapper.framework; name = AddressBook.framework; path = System/Library/Frameworks/AddressBook.framework; sourceTree = SDKROOT; };
		8204F3D20E5CB4DC00F2DAA1 /* icon.png */ = {isa = PBXFileReference; explicitFileType = image.png; path = icon.png; sourceTree = "<group>"; };
		8205CB7B0E68A701006CBEEF /* Device.h */ = {isa = PBXFileReference; fileEncoding = 4; lastKnownFileType = sourcecode.c.h; path = Device.h; sourceTree = "<group>"; };
		8205CB7C0E68A701006CBEEF /* Device.m */ = {isa = PBXFileReference; fileEncoding = 4; lastKnownFileType = sourcecode.c.objc; path = Device.m; sourceTree = "<group>"; };
		824041C00E942F0E002F3376 /* Default.png */ = {isa = PBXFileReference; lastKnownFileType = image.png; path = Default.png; sourceTree = "<group>"; };
		8254F87F0E650500002FDA36 /* Location.h */ = {isa = PBXFileReference; fileEncoding = 4; lastKnownFileType = sourcecode.c.h; path = Location.h; sourceTree = "<group>"; };
		8254F8800E650500002FDA36 /* Location.m */ = {isa = PBXFileReference; fileEncoding = 4; lastKnownFileType = sourcecode.c.objc; path = Location.m; sourceTree = "<group>"; };
		825DFB5D0E464E6C000D0A5D /* README.md */ = {isa = PBXFileReference; fileEncoding = 4; lastKnownFileType = text; path = README.md; sourceTree = "<group>"; };
		828B59CD0E520C7F0096DE8B /* AudioToolbox.framework */ = {isa = PBXFileReference; lastKnownFileType = wrapper.framework; name = AudioToolbox.framework; path = System/Library/Frameworks/AudioToolbox.framework; sourceTree = SDKROOT; };
		8D1107310486CEB800E47090 /* Info.plist */ = {isa = PBXFileReference; fileEncoding = 4; lastKnownFileType = text.plist.xml; path = Info.plist; sourceTree = "<group>"; };
		AA13D33F0F202D0400B18061 /* www */ = {isa = PBXFileReference; lastKnownFileType = folder; path = www; sourceTree = "<group>"; };
		BB8FC5C10F5B3EC4007C7DCE /* Bonjour.h */ = {isa = PBXFileReference; fileEncoding = 4; lastKnownFileType = sourcecode.c.h; path = Bonjour.h; sourceTree = "<group>"; };
		BB8FC5C20F5B3EC4007C7DCE /* Bonjour.m */ = {isa = PBXFileReference; fileEncoding = 4; lastKnownFileType = sourcecode.c.objc; path = Bonjour.m; sourceTree = "<group>"; };
		BB8FC69E0F5BB58D007C7DCE /* CFNetwork.framework */ = {isa = PBXFileReference; lastKnownFileType = wrapper.framework; name = CFNetwork.framework; path = System/Library/Frameworks/CFNetwork.framework; sourceTree = SDKROOT; };
		BB8FCC5C0F5F00FF007C7DCE /* Map.h */ = {isa = PBXFileReference; fileEncoding = 4; lastKnownFileType = sourcecode.c.h; path = Map.h; sourceTree = "<group>"; };
		BB8FCC5D0F5F00FF007C7DCE /* Map.m */ = {isa = PBXFileReference; fileEncoding = 4; lastKnownFileType = sourcecode.c.objc; path = Map.m; sourceTree = "<group>"; };
		E94AEB77101A70B60091C5ED /* Movie.h */ = {isa = PBXFileReference; fileEncoding = 4; lastKnownFileType = sourcecode.c.h; path = Movie.h; sourceTree = "<group>"; };
		E94AEB78101A70B60091C5ED /* Movie.m */ = {isa = PBXFileReference; fileEncoding = 4; lastKnownFileType = sourcecode.c.objc; path = Movie.m; sourceTree = "<group>"; };
		E94AEBB0101A71BA0091C5ED /* MediaPlayer.framework */ = {isa = PBXFileReference; lastKnownFileType = wrapper.framework; name = MediaPlayer.framework; path = System/Library/Frameworks/MediaPlayer.framework; sourceTree = SDKROOT; };
/* End PBXFileReference section */

/* Begin PBXFrameworksBuildPhase section */
		1D60588F0D05DD3D006BFB54 /* Frameworks */ = {
			isa = PBXFrameworksBuildPhase;
			buildActionMask = 2147483647;
			files = (
				30CD0F0F0FCBED3F00AA6748 /* AddressBookUI.framework in Frameworks */,
				1D60589F0D05DD5A006BFB54 /* Foundation.framework in Frameworks */,
				1DF5F4E00D08C38300B7A737 /* UIKit.framework in Frameworks */,
				079B0A0A0E45734600755F37 /* CoreLocation.framework in Frameworks */,
				828B59CE0E520C7F0096DE8B /* AudioToolbox.framework in Frameworks */,
				47FAB7500EF82576005F55AB /* AddressBook.framework in Frameworks */,
				BB8FC69F0F5BB58D007C7DCE /* CFNetwork.framework in Frameworks */,
				30EC9B110FCDFC9900A52C71 /* CoreGraphics.framework in Frameworks */,
				30EC9B220FCDFCC500A52C71 /* QuartzCore.framework in Frameworks */,
<<<<<<< HEAD
				E94AEBB1101A71BA0091C5ED /* MediaPlayer.framework in Frameworks */,
=======
				30C531A01020E4310017260B /* SystemConfiguration.framework in Frameworks */,
>>>>>>> 23e3fed5
			);
			runOnlyForDeploymentPostprocessing = 0;
		};
/* End PBXFrameworksBuildPhase section */

/* Begin PBXGroup section */
		080E96DDFE201D6D7F000001 /* Classes */ = {
			isa = PBXGroup;
			children = (
				29B97316FDCFA39411CA2CEA /* main.m */,
				1D3623240D0F684500981E51 /* PhoneGapDelegate.h */,
				1D3623250D0F684500981E51 /* PhoneGapDelegate.m */,
				47FAB6A70EF751E2005F55AB /* PhoneGapViewController.h */,
				47FAB6A80EF751E2005F55AB /* PhoneGapViewController.m */,
				1B1B4FBC0F94571B00ECD4E6 /* PhoneGapCommand.h */,
				1B1B4FBD0F94571B00ECD4E6 /* PhoneGapCommand.m */,
				30F95CAE0FCC8DBF0069E3FF /* Categories.h */,
				30F95CAF0FCC8DBF0069E3FF /* Categories.m */,
				30EC9AEA0FCDF4DD00A52C71 /* LoadingView.h */,
				30EC9AEB0FCDF4DD00A52C71 /* LoadingView.m */,
				30EF088D0FCFDA4B009B3930 /* Proxies */,
				1B1B50FB0F95000A00ECD4E6 /* Commands */,
			);
			path = Classes;
			sourceTree = "<group>";
		};
		19C28FACFE9D520D11CA2CBB /* Products */ = {
			isa = PBXGroup;
			children = (
				1D6058910D05DD3D006BFB54 /* PhoneGap.app */,
			);
			name = Products;
			sourceTree = "<group>";
		};
		1B1B50FB0F95000A00ECD4E6 /* Commands */ = {
			isa = PBXGroup;
			children = (
				30C531961020E3B20017260B /* Reachability.h */,
				30C531971020E3B20017260B /* Reachability.m */,
				30355580100E7477002C5EC0 /* NSData+Base64.h */,
				30355581100E7477002C5EC0 /* NSData+Base64.m */,
				BB8FC5C10F5B3EC4007C7DCE /* Bonjour.h */,
				E94AEB77101A70B60091C5ED /* Movie.h */,
				E94AEB78101A70B60091C5ED /* Movie.m */,
				BB8FC5C20F5B3EC4007C7DCE /* Bonjour.m */,
				47FAB72C0EF7A6C6005F55AB /* Contacts.h */,
				47FAB72D0EF7A6C6005F55AB /* Contacts.m */,
				1B64D8980F6C73C700D12F7F /* DebugConsole.h */,
				1B64D8990F6C73C700D12F7F /* DebugConsole.m */,
				8205CB7B0E68A701006CBEEF /* Device.h */,
				8205CB7C0E68A701006CBEEF /* Device.m */,
				47F5651F0F3AC95D001DFBDB /* Image.h */,
				47F565200F3AC95D001DFBDB /* Image.m */,
				8254F87F0E650500002FDA36 /* Location.h */,
				8254F8800E650500002FDA36 /* Location.m */,
				BB8FCC5C0F5F00FF007C7DCE /* Map.h */,
				BB8FCC5D0F5F00FF007C7DCE /* Map.m */,
				1B1B53810F98070D00ECD4E6 /* Notification.h */,
				1B1B53820F98070D00ECD4E6 /* Notification.m */,
				47FAB7280EF7A663005F55AB /* Sound.h */,
				47FAB7290EF7A663005F55AB /* Sound.m */,
				1B1B4E690F938A0500ECD4E6 /* UIControls.h */,
				1B1B4E6A0F938A0500ECD4E6 /* UIControls.m */,
				303554BF100E56B7002C5EC0 /* Camera.h */,
				303554C0100E56B7002C5EC0 /* Camera.m */,
				30C531991020E3CF0017260B /* Network.h */,
				30C5319A1020E3CF0017260B /* Network.m */,
			);
			name = Commands;
			sourceTree = "<group>";
		};
		29B97314FDCFA39411CA2CEA /* CustomTemplate */ = {
			isa = PBXGroup;
			children = (
				AA13D33F0F202D0400B18061 /* www */,
				AA13D3080F20286200B18061 /* Config */,
				824041C00E942F0E002F3376 /* Default.png */,
				8204F3D20E5CB4DC00F2DAA1 /* icon.png */,
				825DFB5D0E464E6C000D0A5D /* README.md */,
				080E96DDFE201D6D7F000001 /* Classes */,
				29B97315FDCFA39411CA2CEA /* Other Sources */,
				29B97317FDCFA39411CA2CEA /* Resources */,
				29B97323FDCFA39411CA2CEA /* Frameworks */,
				19C28FACFE9D520D11CA2CBB /* Products */,
				E94AEBB0101A71BA0091C5ED /* MediaPlayer.framework */,
			);
			name = CustomTemplate;
			sourceTree = "<group>";
		};
		29B97315FDCFA39411CA2CEA /* Other Sources */ = {
			isa = PBXGroup;
			children = (
				474A7F820EFAD6580020DD7F /* PhoneGap_Prefix.pch */,
			);
			name = "Other Sources";
			sourceTree = "<group>";
		};
		29B97317FDCFA39411CA2CEA /* Resources */ = {
			isa = PBXGroup;
			children = (
				47DC5AED0F4BDEDB00FB54CE /* beep.wav */,
				28AD733E0D9D9553002E5188 /* MainWindow.xib */,
			);
			name = Resources;
			sourceTree = "<group>";
		};
		29B97323FDCFA39411CA2CEA /* Frameworks */ = {
			isa = PBXGroup;
			children = (
				30C5319F1020E4310017260B /* SystemConfiguration.framework */,
				30EC9B210FCDFCC500A52C71 /* QuartzCore.framework */,
				30EC9B100FCDFC9900A52C71 /* CoreGraphics.framework */,
				079B0A090E45734600755F37 /* CoreLocation.framework */,
				3023AB3D0FCB6FC40012AC33 /* AddressBookUI.framework */,
				BB8FC69E0F5BB58D007C7DCE /* CFNetwork.framework */,
				47FAB74F0EF82576005F55AB /* AddressBook.framework */,
				828B59CD0E520C7F0096DE8B /* AudioToolbox.framework */,
				1DF5F4DF0D08C38300B7A737 /* UIKit.framework */,
				1D30AB110D05D00D00671497 /* Foundation.framework */,
			);
			name = Frameworks;
			sourceTree = "<group>";
		};
		30EF088D0FCFDA4B009B3930 /* Proxies */ = {
			isa = PBXGroup;
			children = (
				30EF07C00FCFBED8009B3930 /* OCCFObject.h */,
				30EF07C10FCFBED8009B3930 /* OCCFObject.m */,
				30EF07C90FCFC111009B3930 /* OCABRecord.h */,
				30EF07CA0FCFC111009B3930 /* OCABRecord.m */,
				30EF08120FCFC8E0009B3930 /* OCABMutableMultiValue.h */,
				30EF08130FCFC8E0009B3930 /* OCABMutableMultiValue.m */,
			);
			name = Proxies;
			sourceTree = "<group>";
		};
		AA13D3080F20286200B18061 /* Config */ = {
			isa = PBXGroup;
			children = (
				1BB1F7D10F9E1BE2002A28DA /* Settings.plist */,
				47DC7FB20EFADF9E00D0B526 /* PhoneGap.plist */,
				8D1107310486CEB800E47090 /* Info.plist */,
			);
			name = Config;
			sourceTree = "<group>";
		};
/* End PBXGroup section */

/* Begin PBXNativeTarget section */
		1D6058900D05DD3D006BFB54 /* PhoneGap */ = {
			isa = PBXNativeTarget;
			buildConfigurationList = 1D6058960D05DD3E006BFB54 /* Build configuration list for PBXNativeTarget "PhoneGap" */;
			buildPhases = (
				1D60588D0D05DD3D006BFB54 /* Resources */,
				1D60588E0D05DD3D006BFB54 /* Sources */,
				1D60588F0D05DD3D006BFB54 /* Frameworks */,
				D28B9B700FB212EF00420033 /* ShellScript */,
			);
			buildRules = (
			);
			dependencies = (
			);
			name = PhoneGap;
			productName = PhoneGap;
			productReference = 1D6058910D05DD3D006BFB54 /* PhoneGap.app */;
			productType = "com.apple.product-type.application";
		};
/* End PBXNativeTarget section */

/* Begin PBXProject section */
		29B97313FDCFA39411CA2CEA /* Project object */ = {
			isa = PBXProject;
			buildConfigurationList = C01FCF4E08A954540054247B /* Build configuration list for PBXProject "PhoneGap" */;
			compatibilityVersion = "Xcode 3.1";
			hasScannedForEncodings = 1;
			mainGroup = 29B97314FDCFA39411CA2CEA /* CustomTemplate */;
			projectDirPath = "";
			projectRoot = "";
			targets = (
				1D6058900D05DD3D006BFB54 /* PhoneGap */,
			);
		};
/* End PBXProject section */

/* Begin PBXResourcesBuildPhase section */
		1D60588D0D05DD3D006BFB54 /* Resources */ = {
			isa = PBXResourcesBuildPhase;
			buildActionMask = 2147483647;
			files = (
				28AD733F0D9D9553002E5188 /* MainWindow.xib in Resources */,
				825DFB5E0E464E6C000D0A5D /* README.md in Resources */,
				8204F3D30E5CB4DC00F2DAA1 /* icon.png in Resources */,
				824041C10E942F0E002F3376 /* Default.png in Resources */,
				47DC7FB30EFADF9E00D0B526 /* PhoneGap.plist in Resources */,
				AA13D3420F202D0400B18061 /* www in Resources */,
				47DC5AEE0F4BDEDB00FB54CE /* beep.wav in Resources */,
				1BB1F7D20F9E1BE2002A28DA /* Settings.plist in Resources */,
			);
			runOnlyForDeploymentPostprocessing = 0;
		};
/* End PBXResourcesBuildPhase section */

/* Begin PBXShellScriptBuildPhase section */
		D28B9B700FB212EF00420033 /* ShellScript */ = {
			isa = PBXShellScriptBuildPhase;
			buildActionMask = 2147483647;
			files = (
			);
			inputPaths = (
			);
			outputPaths = (
			);
			runOnlyForDeploymentPostprocessing = 0;
			shellPath = /bin/sh;
			shellScript = "sh -c ./build-phonegap.sh";
		};
/* End PBXShellScriptBuildPhase section */

/* Begin PBXSourcesBuildPhase section */
		1D60588E0D05DD3D006BFB54 /* Sources */ = {
			isa = PBXSourcesBuildPhase;
			buildActionMask = 2147483647;
			files = (
				1D60589B0D05DD56006BFB54 /* main.m in Sources */,
				1D3623260D0F684500981E51 /* PhoneGapDelegate.m in Sources */,
				8205CB7D0E68A701006CBEEF /* Device.m in Sources */,
				47FAB6A90EF751E2005F55AB /* PhoneGapViewController.m in Sources */,
				47FAB72A0EF7A663005F55AB /* Sound.m in Sources */,
				47FAB72E0EF7A6C6005F55AB /* Contacts.m in Sources */,
				47F565210F3AC95D001DFBDB /* Image.m in Sources */,
				BB8FC5C30F5B3EC4007C7DCE /* Bonjour.m in Sources */,
				BB8FCC5E0F5F00FF007C7DCE /* Map.m in Sources */,
				BB8FCE250F5F2CF3007C7DCE /* Location.m in Sources */,
				1B64D89A0F6C73C700D12F7F /* DebugConsole.m in Sources */,
				1B1B4E6B0F938A0500ECD4E6 /* UIControls.m in Sources */,
				1B1B4FBE0F94571B00ECD4E6 /* PhoneGapCommand.m in Sources */,
				1B1B53830F98070D00ECD4E6 /* Notification.m in Sources */,
				30F95CB00FCC8DBF0069E3FF /* Categories.m in Sources */,
				30EC9AEC0FCDF4DD00A52C71 /* LoadingView.m in Sources */,
				30EF07C20FCFBED8009B3930 /* OCCFObject.m in Sources */,
				30EF07CB0FCFC111009B3930 /* OCABRecord.m in Sources */,
				30EF08140FCFC8E0009B3930 /* OCABMutableMultiValue.m in Sources */,
<<<<<<< HEAD
				E94AEB79101A70B60091C5ED /* Movie.m in Sources */,
=======
				303554C1100E56B7002C5EC0 /* Camera.m in Sources */,
				30355582100E7477002C5EC0 /* NSData+Base64.m in Sources */,
				30C531981020E3B20017260B /* Reachability.m in Sources */,
				30C5319B1020E3CF0017260B /* Network.m in Sources */,
>>>>>>> 23e3fed5
			);
			runOnlyForDeploymentPostprocessing = 0;
		};
/* End PBXSourcesBuildPhase section */

/* Begin XCBuildConfiguration section */
		1D6058940D05DD3E006BFB54 /* Debug */ = {
			isa = XCBuildConfiguration;
			buildSettings = {
				ADDITIONAL_SDKS = "\"$(SRCROOT)/Frameworks/JSON/$(PLATFORM_NAME).sdk\"";
				ALWAYS_SEARCH_USER_PATHS = NO;
				CODE_SIGN_IDENTITY = "Don't Code Sign";
				"CODE_SIGN_IDENTITY[sdk=iphoneos*]" = "iPhone Developer";
				COPY_PHASE_STRIP = NO;
				FRAMEWORK_SEARCH_PATHS = (
					"$(inherited)",
					"\"$(SRCROOT)\"",
				);
				GCC_DYNAMIC_NO_PIC = NO;
				GCC_OPTIMIZATION_LEVEL = 0;
				GCC_PRECOMPILE_PREFIX_HEADER = YES;
				GCC_PREFIX_HEADER = PhoneGap_Prefix.pch;
				INFOPLIST_FILE = Info.plist;
				OTHER_LDFLAGS = (
					"-ObjC",
					"-ljson",
				);
				PRODUCT_NAME = PhoneGap;
				PROVISIONING_PROFILE = "";
				"PROVISIONING_PROFILE[sdk=iphoneos*]" = "";
			};
			name = Debug;
		};
		1D6058950D05DD3E006BFB54 /* Release */ = {
			isa = XCBuildConfiguration;
			buildSettings = {
				ADDITIONAL_SDKS = "\"$(SRCROOT)/Frameworks/JSON/$(PLATFORM_NAME).sdk\"";
				ALWAYS_SEARCH_USER_PATHS = NO;
				COPY_PHASE_STRIP = NO;
				FRAMEWORK_SEARCH_PATHS = (
					"$(inherited)",
					"\"$(SRCROOT)\"",
				);
				GCC_PRECOMPILE_PREFIX_HEADER = YES;
				GCC_PREFIX_HEADER = PhoneGap_Prefix.pch;
				INFOPLIST_FILE = Info.plist;
				PRODUCT_NAME = PhoneGap;
			};
			name = Release;
		};
		B74E58180EC6C9AC00215614 /* Distribution */ = {
			isa = XCBuildConfiguration;
			buildSettings = {
				ADDITIONAL_SDKS = "\"$(SRCROOT)/Frameworks/JSON/$(PLATFORM_NAME).sdk\"";
				ARCHS = "$(ARCHS_STANDARD_32_BIT)";
				CODE_SIGN_IDENTITY = "";
				"CODE_SIGN_IDENTITY[sdk=iphoneos*]" = "iPhone Developer";
				CODE_SIGN_RESOURCE_RULES_PATH = "$(SDKROOT)/ResourceRules.plist";
				CURRENT_PROJECT_VERSION = 1.0.1;
				GCC_C_LANGUAGE_STANDARD = c99;
				GCC_WARN_ABOUT_RETURN_TYPE = YES;
				GCC_WARN_UNUSED_VARIABLE = YES;
				ONLY_ACTIVE_ARCH = YES;
				PREBINDING = NO;
				PROVISIONING_PROFILE = "";
				"PROVISIONING_PROFILE[sdk=iphoneos*]" = "";
				SDKROOT = iphoneos3.0;
			};
			name = Distribution;
		};
		B74E58190EC6C9AC00215614 /* Distribution */ = {
			isa = XCBuildConfiguration;
			buildSettings = {
				ADDITIONAL_SDKS = "\"$(SRCROOT)/Frameworks/JSON/$(PLATFORM_NAME).sdk\"";
				ALWAYS_SEARCH_USER_PATHS = NO;
				COPY_PHASE_STRIP = YES;
				FRAMEWORK_SEARCH_PATHS = (
					"$(inherited)",
					"\"$(SRCROOT)\"",
				);
				GCC_DYNAMIC_NO_PIC = NO;
				GCC_OPTIMIZATION_LEVEL = 0;
				GCC_PRECOMPILE_PREFIX_HEADER = YES;
				GCC_PREFIX_HEADER = PhoneGap_Prefix.pch;
				INFOPLIST_FILE = Info.plist;
				OTHER_LDFLAGS = (
					"-ObjC",
					"-ljson",
				);
				PRODUCT_NAME = PhoneGap;
			};
			name = Distribution;
		};
		C01FCF4F08A954540054247B /* Debug */ = {
			isa = XCBuildConfiguration;
			buildSettings = {
				ADDITIONAL_SDKS = "\"$(SRCROOT)/Frameworks/JSON/$(PLATFORM_NAME).sdk\"";
				ARCHS = "$(ARCHS_STANDARD_32_BIT)";
				CODE_SIGN_IDENTITY = "";
				"CODE_SIGN_IDENTITY[sdk=iphoneos*]" = "iPhone Developer";
				CODE_SIGN_RESOURCE_RULES_PATH = "$(SDKROOT)/ResourceRules.plist";
				GCC_C_LANGUAGE_STANDARD = c99;
				GCC_WARN_ABOUT_RETURN_TYPE = YES;
				GCC_WARN_UNUSED_VARIABLE = YES;
				IPHONEOS_DEPLOYMENT_TARGET = 2.2.1;
				ONLY_ACTIVE_ARCH = YES;
				PREBINDING = NO;
				PROVISIONING_PROFILE = "";
				"PROVISIONING_PROFILE[sdk=iphoneos*]" = "";
				SDKROOT = iphoneos3.0;
			};
			name = Debug;
		};
		C01FCF5008A954540054247B /* Release */ = {
			isa = XCBuildConfiguration;
			buildSettings = {
				ADDITIONAL_SDKS = "\"$(SRCROOT)/Frameworks/JSON/$(PLATFORM_NAME).sdk\"";
				ARCHS = "$(ARCHS_STANDARD_32_BIT)";
				CODE_SIGN_IDENTITY = "Don't Code Sign";
				"CODE_SIGN_IDENTITY[sdk=iphoneos*]" = "Don't Code Sign";
				CODE_SIGN_RESOURCE_RULES_PATH = "$(SDKROOT)/ResourceRules.plist";
				GCC_C_LANGUAGE_STANDARD = c99;
				GCC_WARN_ABOUT_RETURN_TYPE = YES;
				GCC_WARN_UNUSED_VARIABLE = YES;
				OTHER_LDFLAGS = (
					"-ObjC",
					"-ljson",
				);
				PREBINDING = NO;
				SDKROOT = iphoneos3.0;
			};
			name = Release;
		};
/* End XCBuildConfiguration section */

/* Begin XCConfigurationList section */
		1D6058960D05DD3E006BFB54 /* Build configuration list for PBXNativeTarget "PhoneGap" */ = {
			isa = XCConfigurationList;
			buildConfigurations = (
				1D6058940D05DD3E006BFB54 /* Debug */,
				B74E58190EC6C9AC00215614 /* Distribution */,
				1D6058950D05DD3E006BFB54 /* Release */,
			);
			defaultConfigurationIsVisible = 0;
			defaultConfigurationName = Release;
		};
		C01FCF4E08A954540054247B /* Build configuration list for PBXProject "PhoneGap" */ = {
			isa = XCConfigurationList;
			buildConfigurations = (
				C01FCF4F08A954540054247B /* Debug */,
				B74E58180EC6C9AC00215614 /* Distribution */,
				C01FCF5008A954540054247B /* Release */,
			);
			defaultConfigurationIsVisible = 0;
			defaultConfigurationName = Release;
		};
/* End XCConfigurationList section */
	};
	rootObject = 29B97313FDCFA39411CA2CEA /* Project object */;
}<|MERGE_RESOLUTION|>--- conflicted
+++ resolved
@@ -138,11 +138,8 @@
 				BB8FC69F0F5BB58D007C7DCE /* CFNetwork.framework in Frameworks */,
 				30EC9B110FCDFC9900A52C71 /* CoreGraphics.framework in Frameworks */,
 				30EC9B220FCDFCC500A52C71 /* QuartzCore.framework in Frameworks */,
-<<<<<<< HEAD
 				E94AEBB1101A71BA0091C5ED /* MediaPlayer.framework in Frameworks */,
-=======
 				30C531A01020E4310017260B /* SystemConfiguration.framework in Frameworks */,
->>>>>>> 23e3fed5
 			);
 			runOnlyForDeploymentPostprocessing = 0;
 		};
@@ -385,14 +382,11 @@
 				30EF07C20FCFBED8009B3930 /* OCCFObject.m in Sources */,
 				30EF07CB0FCFC111009B3930 /* OCABRecord.m in Sources */,
 				30EF08140FCFC8E0009B3930 /* OCABMutableMultiValue.m in Sources */,
-<<<<<<< HEAD
 				E94AEB79101A70B60091C5ED /* Movie.m in Sources */,
-=======
 				303554C1100E56B7002C5EC0 /* Camera.m in Sources */,
 				30355582100E7477002C5EC0 /* NSData+Base64.m in Sources */,
 				30C531981020E3B20017260B /* Reachability.m in Sources */,
 				30C5319B1020E3CF0017260B /* Network.m in Sources */,
->>>>>>> 23e3fed5
 			);
 			runOnlyForDeploymentPostprocessing = 0;
 		};
