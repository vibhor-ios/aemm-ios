--- conflicted
+++ resolved
@@ -27,17 +27,6 @@
 	 // check whether headingAvailable property is avail (for 2.x devices)
 	if ([self.locationManager respondsToSelector:@selector(headingAvailable)] == NO)
         return NO;
-<<<<<<< HEAD
-	// now 3.x device, check whether it has heading support (eg Compass)
-	if ([self.locationManager headingAvailable] == NO) 
-		return NO;
-
-	return YES;
-}
-
-- (BOOL)locationManagerShouldDisplayHeadingCalibration:(CLLocationManager *)manager
-{
-=======
 
 	#ifdef __IPHONE_3_0
 	// now 3.x device, check whether it has heading support (eg Compass)
@@ -45,7 +34,6 @@
 		return NO;
 	#endif
 	
->>>>>>> 35c3bea7
 	return YES;
 }
 
@@ -84,22 +72,6 @@
     }
 }
 
-<<<<<<< HEAD
-- (void)startHeading:(NSMutableArray*)arguments withDict:(NSMutableDictionary*)options
-{
-    if (__headingStarted == YES)
-        return;
-    if ([self hasHeadingSupport] == NO) 
-        return;
-	
-    // Tell the location manager to start notifying us of heading updates
-    [self.locationManager startUpdatingHeading];
-    __headingStarted = YES;
-	
-}	
-
-=======
->>>>>>> 35c3bea7
 - (void)stopLocation:(NSMutableArray*)arguments
     withDict:(NSMutableDictionary*)options
 {
@@ -111,17 +83,6 @@
     [self.locationManager stopUpdatingLocation];
     __locationStarted = NO;
 }
-
-- (void)stopHeading:(NSMutableArray*)arguments withDict:(NSMutableDictionary*)options
-{
-    if (__headingStarted == NO)
-        return;
-    if ([self hasHeadingSupport] == NO) 
-		return;
-    
-    [self.locationManager stopUpdatingHeading];
-    __headingStarted = NO;
-}	
 
 - (void)locationManager:(CLLocationManager *)manager
     didUpdateToLocation:(CLLocation *)newLocation
@@ -199,37 +160,18 @@
 #endif
 
 - (void)locationManager:(CLLocationManager *)manager
-	   didUpdateHeading:(CLHeading *)heading
-{
-	int epoch = [heading.timestamp timeIntervalSince1970];
-	
-    NSString * jsCallBack = [NSString stringWithFormat:@"navigator.compass.setHeading({ timestamp: %d, magneticHeading: %f, trueHeading: %f, headingAccuracy: %f });", 
-							 epoch, heading.magneticHeading, heading.trueHeading, heading.headingAccuracy];
-   // NSLog(@"%@", jsCallBack);
-    
-    [webView stringByEvaluatingJavaScriptFromString:jsCallBack];
-}
-
-- (void)locationManager:(CLLocationManager *)manager
        didFailWithError:(NSError *)error
 {
 	NSString* jsCallBack = @"";
 	
-<<<<<<< HEAD
-=======
 	#ifdef __IPHONE_3_0
->>>>>>> 35c3bea7
 	if ([error code] == kCLErrorHeadingFailure) {
 		jsCallBack = [NSString stringWithFormat:@"navigator.compass.setError(\"%s\");",
 					  [error localizedDescription]
 					  ];
-<<<<<<< HEAD
-	} else {
-=======
 	} else 
 	#endif
 	{
->>>>>>> 35c3bea7
 		jsCallBack = [NSString stringWithFormat:@"navigator.geolocation.setError(\"%s\");",
 								 [error localizedDescription]
 								];
