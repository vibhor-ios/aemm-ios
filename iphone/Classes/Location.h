--- conflicted
+++ resolved
@@ -20,34 +20,15 @@
 
 - (BOOL) hasHeadingSupport;
 
-<<<<<<< HEAD
-
 - (void)startLocation:(NSMutableArray*)arguments
-     withDict:(NSMutableDictionary*)options;
-
-- (void)startHeading:(NSMutableArray*)arguments
      withDict:(NSMutableDictionary*)options;
 
 - (void)stopLocation:(NSMutableArray*)arguments
     withDict:(NSMutableDictionary*)options;
 
-- (void)stopHeading:(NSMutableArray*)arguments
-=======
-- (void)startLocation:(NSMutableArray*)arguments
-     withDict:(NSMutableDictionary*)options;
-
-- (void)stopLocation:(NSMutableArray*)arguments
->>>>>>> 35c3bea7
-    withDict:(NSMutableDictionary*)options;
-
 - (void)locationManager:(CLLocationManager *)manager
     didUpdateToLocation:(CLLocation *)newLocation
            fromLocation:(CLLocation *)oldLocation;
-
-- (void)locationManager:(CLLocationManager *)manager
-    didUpdateHeading:(CLHeading *)heading;
-
-- (BOOL)locationManagerShouldDisplayHeadingCalibration:(CLLocationManager *)manager;
 
 - (void)locationManager:(CLLocationManager *)manager
        didFailWithError:(NSError *)error;
