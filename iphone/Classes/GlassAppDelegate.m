#import "GlassAppDelegate.h"
#import "GlassViewController.h"
#import <UIKit/UIKit.h>
#import <CoreLocation/CoreLocation.h>

@implementation GlassAppDelegate

@synthesize window;
@synthesize viewController;

@synthesize lastKnownLocation;
@synthesize imagePickerController;

void alert(NSString *message) {
    UIAlertView *openURLAlert = [[UIAlertView alloc] initWithTitle:@"Alert" message:message delegate:nil cancelButtonTitle:@"OK" otherButtonTitles:nil];
    [openURLAlert show];
    [openURLAlert release];
}

- (void)applicationDidFinishLaunching:(UIApplication *)application {

<<<<<<< HEAD
	locationManager = [[CLLocationManager alloc] init];
	locationManager.delegate = self;
	[locationManager startUpdatingLocation];
	
	webView.delegate = self;
  
	// Set up the image picker controller and add it to the view
	imagePickerController = [[UIImagePickerController alloc] init];
	
	// Im not sure why the next line was giving me a warning... any ideas?
	// when this is commented out, the cancel button no longer works.
	imagePickerController.delegate = self;
	imagePickerController.sourceType = UIImagePickerControllerSourceTypePhotoLibrary;
	imagePickerController.view.hidden = YES;
	//[window addSubview:imagePickerController.view];
	
	[[UIAccelerometer sharedAccelerometer] setUpdateInterval:1.0/40.0];
	[[UIAccelerometer sharedAccelerometer] setDelegate:self];

	[window addSubview:viewController.view]; 
	
	NSString *errorDesc = nil;
	
	NSPropertyListFormat format;
	NSString *plistPath = [[NSBundle mainBundle] pathForResource:@"Settings" ofType:@"plist"];
	NSData *plistXML = [[NSFileManager defaultManager] contentsAtPath:plistPath];
	NSDictionary *temp = (NSDictionary *)[NSPropertyListSerialization
										  propertyListFromData:plistXML
										  mutabilityOption:NSPropertyListMutableContainersAndLeaves			  
										  format:&format errorDescription:&errorDesc];
	
	
	NSString *mode;
	NSString *url;
	NSNumber *detectNumber;

	mode			= [temp objectForKey:@"Offline"];
	url				= [temp objectForKey:@"Callback"];
	detectNumber	= [temp objectForKey:@"DetectPhoneNumber"]; 
		
	if ([mode isEqualToString:@"0"]) {
		// Online Mode
		appURL = [[NSURL URLWithString:url] retain];
		NSURLRequest * aRequest = [NSURLRequest requestWithURL:appURL];
		[webView loadRequest:aRequest];
	} else {		
		// Offline Mode
		appURL = [[NSURL URLWithString:@"file:///"] retain];
		NSString * urlPathString;
		NSBundle * thisBundle = [NSBundle bundleForClass:[self class]];
		if (urlPathString = [thisBundle pathForResource:@"index" ofType:@"html" inDirectory:@"www"]){
			[webView  loadRequest:[NSURLRequest
								   requestWithURL:[NSURL fileURLWithPath:urlPathString]
								   cachePolicy:NSURLRequestUseProtocolCachePolicy
								   timeoutInterval:20.0
								   ]];
			
		}   
	}
	
	webView.detectsPhoneNumbers=[detectNumber boolValue];
	
	//This keeps the Default.png up
  UIImage * tempImage = [[[UIImage alloc] initWithContentsOfFile:[[NSBundle mainBundle] pathForResource:@"Default" ofType:@"png"]] autorelease];
	imageView = [[UIImageView alloc] initWithImage:tempImage];
	[window addSubview:imageView];
  
	//NSBundle * mainBundle = [NSBundle mainBundle];
=======
    webView.delegate = self;

    // Set up the image picker controller and add it to the view
    imagePickerController = [[UIImagePickerController alloc] init];
    
    // Im not sure why the next line was giving me a warning... any ideas?
    // when this is commented out, the cancel button no longer works.
    imagePickerController.delegate = self;
    imagePickerController.sourceType = UIImagePickerControllerSourceTypePhotoLibrary;
    imagePickerController.view.hidden = YES;
    //[window addSubview:imagePickerController.view];
    
    [window addSubview:viewController.view]; 
    
    NSString *errorDesc = nil;
    
    NSPropertyListFormat format;
    NSString *plistPath = [[NSBundle mainBundle] pathForResource:@"Settings" ofType:@"plist"];
    NSData *plistXML = [[NSFileManager defaultManager] contentsAtPath:plistPath];
    NSDictionary *temp = (NSDictionary *)[NSPropertyListSerialization
									      propertyListFromData:plistXML
									      mutabilityOption:NSPropertyListMutableContainersAndLeaves			  
									      format:&format errorDescription:&errorDesc];
    
    
    NSNumber *offline;
    NSString *url;
    NSNumber *detectNumber;
    NSNumber *useLocation;
    NSNumber *useAccellerometer;
    NSNumber *autoRotate;

    offline	          = [temp objectForKey:@"Offline"];
    url		          = [temp objectForKey:@"Callback"];
    detectNumber      = [temp objectForKey:@"DetectPhoneNumber"]; 
    useLocation	      = [temp objectForKey:@"UseLocation"]; 
    useAccellerometer = [temp objectForKey:@"UseAccellerometer"]; 
    autoRotate        = [temp objectForKey:@"AutoRotate"];

    if ([useLocation boolValue]) {
        locationManager = [[CLLocationManager alloc] init];
        locationManager.delegate = self;
        [locationManager startUpdatingLocation];
    }

    if ([useAccellerometer boolValue]) {
        [[UIAccelerometer sharedAccelerometer] setUpdateInterval:1.0/40.0];
        [[UIAccelerometer sharedAccelerometer] setDelegate:self];
    }
	    
    if ([offline boolValue] == NO) {
	    // Online Mode
	    appURL = [[NSURL URLWithString:url] retain];
	    NSURLRequest * aRequest = [NSURLRequest requestWithURL:appURL];
	    [webView loadRequest:aRequest];
    } else {		
	    // Offline Mode
	    NSString * urlPathString;
	    NSBundle * thisBundle = [NSBundle bundleForClass:[self class]];
	    if (urlPathString = [thisBundle pathForResource:@"index" ofType:@"html" inDirectory:@"www"]) {
		    [webView loadRequest:[NSURLRequest
		       requestWithURL:[NSURL fileURLWithPath:urlPathString]
		       cachePolicy:NSURLRequestUseProtocolCachePolicy
		       timeoutInterval:20.0
		       ]];
		    
	    }   
    }
    
    [viewController setAutoRotate:[autoRotate boolValue]];
    webView.detectsPhoneNumbers = [detectNumber boolValue];
    
    //This keeps the Default.png up
    imageView = [[UIImageView alloc] initWithImage:[[UIImage alloc] initWithContentsOfFile:[[NSBundle mainBundle] pathForResource:@"Default" ofType:@"png"]]];
    [window addSubview:imageView];

    activityView = [[UIActivityIndicatorView alloc] initWithActivityIndicatorStyle:UIActivityIndicatorViewStyleGray];
    [window addSubview:activityView];
    [activityView startAnimating];
    [window makeKeyAndVisible];

    
    //NSBundle * mainBundle = [NSBundle mainBundle];


>>>>>>> cd44bfcd
}

//when web application loads pass it device information
- (void)webViewDidStartLoad:(UIWebView *)theWebView {
  [UIApplication sharedApplication].networkActivityIndicatorVisible = YES; 

  Device * device = [[Device alloc] init];
  [theWebView stringByEvaluatingJavaScriptFromString:[device getDeviceInfo]];
  [device release];
}

- (void)webViewDidFinishLoad:(UIWebView *)theWebView {
  imageView.hidden = YES;
  [UIApplication sharedApplication].networkActivityIndicatorVisible = NO; 
}

- (void)webView:(UIWebView *)webView didFailLoadWithError:(NSError *)error {
	if ([error code] != NSURLErrorCancelled)
		alert(error.localizedDescription);
}

- (BOOL)webView:(UIWebView *)theWebView shouldStartLoadWithRequest:(NSURLRequest *)request navigationType:(UIWebViewNavigationType)navigationType {
	NSURL* url = [request URL];
	NSString * urlString = [url absoluteString];
	
	NSBundle * mainBundle = [NSBundle mainBundle];
	
	// Check to see if the URL request is for the App URL.
	// If it is not, then launch using Safari
  NSString* urlHost = [url host];
  NSString* appHost = [appURL host];

  // if they are identical: we are in the same domain or both are offline
  if (appHost != urlHost) {
    if (!appHost || [urlHost rangeOfString:appHost options:NSCaseInsensitiveSearch].location == NSNotFound) {
      [[UIApplication sharedApplication] openURL:url];
      return NO;
    }
  }  
    
	NSString * jsCallBack = nil;
	NSArray * parts = [urlString componentsSeparatedByString:@":"];

	if ([parts count] > 1 && [(NSString *)[parts objectAtIndex:0] isEqualToString:@"gap"]) {
		
		if ([(NSString *)[parts objectAtIndex:0] isEqualToString:@"gap"]){
			
			if([(NSString *)[parts objectAtIndex:1] isEqualToString:@"getloc"]){
				NSLog(@"location request!");

				double lat = 0.0;
				double lon = 0.0;

				if (lastKnownLocation) {
				    lat = lastKnownLocation.coordinate.latitude;
				    lon = lastKnownLocation.coordinate.longitude;
				}

				jsCallBack = [[NSString alloc] initWithFormat:@"gotLocation('%f','%f');", lat, lon];
				NSLog(jsCallBack);
				[theWebView stringByEvaluatingJavaScriptFromString:jsCallBack];
				
				[jsCallBack release];
			} else if([(NSString *)[parts objectAtIndex:1] isEqualToString:@"getphoto"]){
				NSLog(@"Photo request!");
				NSLog([parts objectAtIndex:2]);
			
				imagePickerController.view.hidden = NO;
				webView.hidden = YES;
				[window bringSubviewToFront:imagePickerController.view];
				NSLog(@"photo dialog open now!");
			} else if([(NSString *)[parts objectAtIndex:1] isEqualToString:@"vibrate"]){
				Vibrate *vibration = [[Vibrate alloc] init];
				[vibration vibrate];
				[vibration release];

				//contacts = [[Contacts alloc] init];
				//[contacts getContacts];
			
			} else if([(NSString *)[parts objectAtIndex:1] isEqualToString:@"openmap"]) {
				
				NSString *mapurl = [@"maps:" stringByAppendingString:[parts objectAtIndex:2]];
				
				[[UIApplication sharedApplication] openURL:[NSURL URLWithString:mapurl]];
			} else if ([(NSString *)[parts objectAtIndex:1] isEqualToString:@"sound"]) {

				// Split the Sound file 
				NSString *ef = (NSString *)[parts objectAtIndex:2];
				NSArray *soundFile = [ef componentsSeparatedByString:@"."];
				
				NSString *file = (NSString *)[soundFile objectAtIndex:0];
				NSString *ext = (NSString *)[soundFile objectAtIndex:1];
				// Some TODO's here
				// Test to see if the file/ext is IN the bundle
				// Cleanup any memory that may not be caught
				sound = [[Sound alloc] initWithContentsOfFile:[mainBundle pathForResource:file ofType:ext]];
				[sound play];
			}
			
			return NO;
		}
	}

	return YES;
}

- (void)locationManager:(CLLocationManager *)manager didUpdateToLocation:(CLLocation *)newLocation fromLocation:(CLLocation *)oldLocation
{
	[lastKnownLocation release];
	lastKnownLocation = newLocation;
	[lastKnownLocation retain];	
}


- (void) accelerometer:(UIAccelerometer *)accelerometer didAccelerate:(UIAcceleration *)acceleration {
	NSString * jsCallBack = [NSString stringWithFormat:@"gotAcceleration('%f','%f','%f');", acceleration.x, acceleration.y, acceleration.z];
	[webView stringByEvaluatingJavaScriptFromString:jsCallBack];
}

- (void)imagePickerController:(UIImagePickerController *)picker didFinishPickingImage:(UIImage *)theImage editingInfo:(NSDictionary *)editingInfo
{
    NSLog(@"photo: picked image");
	
	// Dismiss the image selection, hide the picker and show the image view with the picked image
	[picker dismissModalViewControllerAnimated:YES];
	imagePickerController.view.hidden = YES;
	
	UIDevice * dev = [UIDevice currentDevice];
	NSString *uniqueId = dev.uniqueIdentifier;
	NSData * imageData = UIImageJPEGRepresentation(theImage, 0.75);	
	NSString *urlString = [@"http://phonegap.com/demo/upload.php?" stringByAppendingString:@"uid="];
	urlString = [urlString stringByAppendingString:uniqueId];
	
	NSMutableURLRequest *request = [[[NSMutableURLRequest alloc] init] autorelease];
	[request setURL:[NSURL URLWithString:urlString]];
	[request setHTTPMethod:@"POST"];
	
	// ---------
	//Add the header info
	NSString *stringBoundary = [NSString stringWithString:@"0xKhTmLbOuNdArY"];
	NSString *contentType = [NSString stringWithFormat:@"multipart/form-data; boundary=%@",stringBoundary];
	[request addValue:contentType forHTTPHeaderField: @"Content-Type"];
	
	//create the body
	NSMutableData *postBody = [NSMutableData data];
	[postBody appendData:[[NSString stringWithFormat:@"--%@\r\n",stringBoundary] dataUsingEncoding:NSUTF8StringEncoding]];
	
	//add data field and file data
	[postBody appendData:[[NSString stringWithString:@"Content-Disposition: form-data; name=\"data\"\r\n"] dataUsingEncoding:NSUTF8StringEncoding]];
	[postBody appendData:[[NSString stringWithString:@"Content-Type: application/octet-stream\r\n\r\n"] dataUsingEncoding:NSUTF8StringEncoding]];
	[postBody appendData:[NSData dataWithData:imageData]];
	[postBody appendData:[[NSString stringWithFormat:@"\r\n--%@--\r\n",stringBoundary] dataUsingEncoding:NSUTF8StringEncoding]];

	// ---------
	[request setHTTPBody:postBody];
	
	NSURLConnection *conn=[[NSURLConnection alloc] initWithRequest:request delegate:self];
	if(conn) {
		NSLog(@"photo: connection sucess");
  } 
  else {
	  NSLog(@"photo: upload failed!");
  }

	webView.hidden = NO;
	[window bringSubviewToFront:webView];
  
  [request release];
  [conn release];
}


- (void)imagePickerControllerDidCancel:(UIImagePickerController *)picker
{
	// Dismiss the image selection and close the program
	[picker dismissModalViewControllerAnimated:YES];
	// Hide the imagePicker and bring the web page back into focus
	imagePickerController.view.hidden = YES;
	NSLog(@"Photo Cancel Request");
	webView.hidden = NO;
	[window bringSubviewToFront:webView];
}

- (void)connectionDidFinishLoading:(NSURLConnection *)connection {
  NSLog(@"photo: upload finished!");
	
	#if TARGET_IPHONE_SIMULATOR
		alert(@"Did finish loading image!");
	#endif
}

-(void)connection:(NSURLConnection *)connection didReceiveResponse:(NSURLResponse *) response {
	NSLog(@"HERE RESPONSE");
}

- (void)connection:(NSURLConnection *)connection didReceiveData:(NSData *)data
{
    // append the new data to the receivedData
    // receivedData is declared as a method instance elsewhere
    // [receivedData appendData:data];
    NSLog(@"photo: progress");
}

- (void)connection:(NSURLConnection *)connection didFailWithError:(NSError *)error {
    NSLog([@"photo: upload failed! " stringByAppendingString:[error description]]);
    
#if TARGET_IPHONE_SIMULATOR
    alert(@"Error while uploading image!");
#endif    
}

- (void)dealloc {
	[appURL release];
	[imageView release];
	[viewController release];
	[window release];
	[lastKnownLocation release];
	[imagePickerController release];
	[appURL release];
  [sound release];
	[super dealloc];
}


@end<|MERGE_RESOLUTION|>--- conflicted
+++ resolved
@@ -19,76 +19,6 @@
 
 - (void)applicationDidFinishLaunching:(UIApplication *)application {
 
-<<<<<<< HEAD
-	locationManager = [[CLLocationManager alloc] init];
-	locationManager.delegate = self;
-	[locationManager startUpdatingLocation];
-	
-	webView.delegate = self;
-  
-	// Set up the image picker controller and add it to the view
-	imagePickerController = [[UIImagePickerController alloc] init];
-	
-	// Im not sure why the next line was giving me a warning... any ideas?
-	// when this is commented out, the cancel button no longer works.
-	imagePickerController.delegate = self;
-	imagePickerController.sourceType = UIImagePickerControllerSourceTypePhotoLibrary;
-	imagePickerController.view.hidden = YES;
-	//[window addSubview:imagePickerController.view];
-	
-	[[UIAccelerometer sharedAccelerometer] setUpdateInterval:1.0/40.0];
-	[[UIAccelerometer sharedAccelerometer] setDelegate:self];
-
-	[window addSubview:viewController.view]; 
-	
-	NSString *errorDesc = nil;
-	
-	NSPropertyListFormat format;
-	NSString *plistPath = [[NSBundle mainBundle] pathForResource:@"Settings" ofType:@"plist"];
-	NSData *plistXML = [[NSFileManager defaultManager] contentsAtPath:plistPath];
-	NSDictionary *temp = (NSDictionary *)[NSPropertyListSerialization
-										  propertyListFromData:plistXML
-										  mutabilityOption:NSPropertyListMutableContainersAndLeaves			  
-										  format:&format errorDescription:&errorDesc];
-	
-	
-	NSString *mode;
-	NSString *url;
-	NSNumber *detectNumber;
-
-	mode			= [temp objectForKey:@"Offline"];
-	url				= [temp objectForKey:@"Callback"];
-	detectNumber	= [temp objectForKey:@"DetectPhoneNumber"]; 
-		
-	if ([mode isEqualToString:@"0"]) {
-		// Online Mode
-		appURL = [[NSURL URLWithString:url] retain];
-		NSURLRequest * aRequest = [NSURLRequest requestWithURL:appURL];
-		[webView loadRequest:aRequest];
-	} else {		
-		// Offline Mode
-		appURL = [[NSURL URLWithString:@"file:///"] retain];
-		NSString * urlPathString;
-		NSBundle * thisBundle = [NSBundle bundleForClass:[self class]];
-		if (urlPathString = [thisBundle pathForResource:@"index" ofType:@"html" inDirectory:@"www"]){
-			[webView  loadRequest:[NSURLRequest
-								   requestWithURL:[NSURL fileURLWithPath:urlPathString]
-								   cachePolicy:NSURLRequestUseProtocolCachePolicy
-								   timeoutInterval:20.0
-								   ]];
-			
-		}   
-	}
-	
-	webView.detectsPhoneNumbers=[detectNumber boolValue];
-	
-	//This keeps the Default.png up
-  UIImage * tempImage = [[[UIImage alloc] initWithContentsOfFile:[[NSBundle mainBundle] pathForResource:@"Default" ofType:@"png"]] autorelease];
-	imageView = [[UIImageView alloc] initWithImage:tempImage];
-	[window addSubview:imageView];
-  
-	//NSBundle * mainBundle = [NSBundle mainBundle];
-=======
     webView.delegate = self;
 
     // Set up the image picker controller and add it to the view
@@ -174,7 +104,6 @@
     //NSBundle * mainBundle = [NSBundle mainBundle];
 
 
->>>>>>> cd44bfcd
 }
 
 //when web application loads pass it device information
