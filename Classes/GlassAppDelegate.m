
#import "GlassAppDelegate.h"
#import "GlassViewController.h"
#import <AudioToolbox/AudioServices.h>
<<<<<<< HEAD
#import <UIKit/UIDevice.h>
=======
>>>>>>> 467c52ea

@implementation GlassAppDelegate

@synthesize window;
@synthesize viewController;
@synthesize	passPersonalInfo;
@synthesize passGeoData;

@synthesize lastKnownLocation;
@synthesize image;
<<<<<<< HEAD

=======
>>>>>>> 467c52ea

- (void)applicationDidFinishLaunching:(UIApplication *)application {
	
	locationManager = [[CLLocationManager alloc] init];
	locationManager.delegate = self;
	[locationManager startUpdatingLocation];
	
<<<<<<< HEAD
    // Set up the image picker controller and add it to the view
	imagePickerController = [[UIImagePickerController alloc] init];
	imagePickerController.sourceType = UIImagePickerControllerSourceTypePhotoLibrary;
    [window addSubview:imagePickerController.view];
	
	
=======
	// Set up the image picker controller and add it to the view
	imagePickerController = [[UIImagePickerController alloc] init];
	imagePickerController.delegate = self;
	imagePickerController.sourceType = UIImagePickerControllerSourceTypePhotoLibrary;
    [window addSubview:imagePickerController.view];
	
>>>>>>> 467c52ea
	[[UIAccelerometer sharedAccelerometer] setUpdateInterval:1.0/40.0];
	[[UIAccelerometer sharedAccelerometer] setDelegate:self];
	
	// Override point for customization after app launch	
    [window addSubview:viewController.view];
	webView.delegate = self;	
	
	NSString * htmlFileName;
	NSString * urlFileName;
	
	htmlFileName = @"index";
	urlFileName = @"url";
	
<<<<<<< HEAD
	// NSString * htmlPathString = [[NSBundle mainBundle] resourcePath];
	NSString * urlPathString;
	
	NSBundle * thisBundle = [NSBundle bundleForClass:[self class]];
	
	if (urlPathString = [thisBundle pathForResource:htmlFileName	ofType:@"html"]){
		NSString * test = [NSString stringWithContentsOfFile:urlPathString];
		//NSString * test;
		//test = @"<h1>Hello World</h1>";

		[webView loadHTMLString:test baseURL:nil];
	 
	}
	
	/*
	else if (urlPathString = [thisBundle pathForResource:urlFileName	ofType:@"txt"]){
=======
	NSString * urlPathString;
	NSBundle * thisBundle = [NSBundle bundleForClass:[self class]];
	
	if (urlPathString = [thisBundle pathForResource:urlFileName	ofType:@"txt"]){
>>>>>>> 467c52ea
		NSString * theURLString = [NSString stringWithContentsOfFile:urlPathString];
		NSURL * anURL = [NSURL URLWithString:theURLString];
		NSURLRequest * aRequest = [NSURLRequest requestWithURL:anURL];
		[webView loadRequest:aRequest];
	}
	
	*/
	[window makeKeyAndVisible];
}

- (void)webViewDidStartLoad:(UIWebView *)webViewLocal {
	NSLog(@"Page loaded");
	NSString *jsCallBack = nil;
	jsCallBack = [[NSString alloc] initWithFormat:@"\
				  __gap = true; \
				  __gap_version='0.1'; \
				  __gap_device_model='%s'; \
				  __gap_device_version='%s';",
				  [[[UIDevice currentDevice] model] UTF8String],
				  [[[UIDevice currentDevice] systemVersion] UTF8String]
				  ];
	NSLog(jsCallBack);
	[webViewLocal stringByEvaluatingJavaScriptFromString:jsCallBack];
	[jsCallBack release];
	
} 

- (BOOL)webView:(UIWebView *)webView2 shouldStartLoadWithRequest:(NSURLRequest *)request navigationType:(UIWebViewNavigationType)navigationType {
	NSString * myURL = [[request URL] absoluteString];
	NSLog(myURL);
	NSString * jsCallBack = nil;
	NSArray * parts = [myURL componentsSeparatedByString:@":"];
<<<<<<< HEAD
	
	NSLog([self.lastKnownLocation description]);
	
=======
	NSLog([self.lastKnownLocation description]);
>>>>>>> 467c52ea
	double lat = lastKnownLocation.coordinate.latitude;
	double lon = lastKnownLocation.coordinate.longitude;
	
	if (2 == [parts count] || 3 == [parts count]){
		NSLog([parts objectAtIndex:0]);
		NSLog([parts objectAtIndex:1]);
		
		if ([(NSString *)[parts objectAtIndex:0] isEqualToString:@"gap"]){
			
			//LOCATION
			if([(NSString *)[parts objectAtIndex:1] isEqualToString:@"getloc"]){
				NSLog(@"location request!");

				jsCallBack = [[NSString alloc] initWithFormat:@"gotLocation('%f','%f');", lat, lon];
				[webView2 stringByEvaluatingJavaScriptFromString:jsCallBack];
				
				[jsCallBack release];
			}
			else if([(NSString *)[parts objectAtIndex:1] isEqualToString:@"vibrate"]){
				NSLog(@"Vibrate request!");
				AudioServicesPlaySystemSound(kSystemSoundID_Vibrate);
				
				[jsCallBack release];
			}
            else if([(NSString *)[parts objectAtIndex:1] isEqualToString:@"getphoto"]){
				NSLog(@"photo request!");
				NSLog([parts objectAtIndex:2]);
                
                // webView.hidden = YES;
                [window bringSubviewToFront:imagePickerController.view];
				NSLog(@"photo dialog open now!");
            }
			
			
			//VIBRATION
			else if([(NSString *)[parts objectAtIndex:1] isEqualToString:@"vibrate"]){
				NSLog(@"vibration request!");
				AudioServicesPlaySystemSound(kSystemSoundID_Vibrate);
			}
			
			//PHOTO-PICKER
			else if([(NSString *)[parts objectAtIndex:1] isEqualToString:@"getphoto"]){
				NSLog(@"photo request!");
                
                // webView.hidden = YES;
                [window bringSubviewToFront:imagePickerController.view];
				NSLog(@"photo dialog open now!");
            }
			
			return NO;
		}
			
	}

	return YES;
}
<<<<<<< HEAD
=======
- (void)locationManager:(CLLocationManager *)manager didUpdateToLocation:(CLLocation *)newLocation fromLocation:(CLLocation *)oldLocation
{
	[lastKnownLocation release];
	lastKnownLocation = newLocation;
	[lastKnownLocation retain];
	printf("Updating Location to : %s",[[lastKnownLocation description] UTF8String]);  
	
	double lat = lastKnownLocation.coordinate.latitude;
	double lng = lastKnownLocation.coordinate.longitude;
	
	passPersonalInfo = YES;
	passGeoData = YES;
	
	//This is how you do it with a GET
	NSString *urlTemp = nil;
	//NSString *personalInfoTemp = @"?personalInfo=BrockWhitten";
	//NSString *geoDataTemp = [[NSString alloc] initWithFormat:@"&geoData=%@", @"foo" ];
	NSString *latTemp = [[NSString alloc] initWithFormat:@"lat=%f", lat ];
	NSString *lngTemp = [[NSString alloc] initWithFormat:@"&long=%f", lng ];
	urlTemp = [[NSString alloc] initWithFormat:@"http://clayburn.org/iphone.php?%@%@", latTemp, lngTemp];
	
	//[[UIApplication sharedApplication] openURL:[NSURL URLWithString:urlTemp]];
	
}

>>>>>>> 467c52ea

- (void) accelerometer:(UIAccelerometer *)accelerometer didAccelerate:(UIAcceleration *)acceleration {
	NSString * jsCallBack = nil;
	
	jsCallBack = [[NSString alloc] initWithFormat:@"gotAcceleration('%f','%f','%f');", acceleration.x, acceleration.y, acceleration.z];
	NSLog(jsCallBack);
	
	NSString * ret = [webView stringByEvaluatingJavaScriptFromString:jsCallBack];
	NSLog(ret);
}

- (void)imagePickerController:(UIImagePickerController *)picker didFinishPickingImage:(UIImage *)image editingInfo:(NSDictionary *)editingInfo
{
    NSString * jsCallBack = nil;
	
	// Dismiss the image selection, hide the picker and show the image view with the picked image
	[picker dismissModalViewControllerAnimated:YES];
	imagePickerController.view.hidden = YES;
    
    NSLog([image description]);
    
    NSString *jpg;
    jpg = UIImageJPEGRepresentation(image, 75);
    // NSLog([jpg description]);
    
    jsCallBack = [[NSString alloc] initWithFormat:@"gotPhoto('%s');", [jpg stringByAddingPercentEscapesUsingEncoding: NSUTF8StringEncoding]];                
    // jsCallBack = @"gotPhoto('678')";
    NSLog(jsCallBack);
    [webView stringByEvaluatingJavaScriptFromString:jsCallBack];				
    [jsCallBack release];
	
	// imageView.image = image;
	webView.hidden = NO;
	[window bringSubviewToFront:webView];
}

- (void)imagePickerControllerDidCancel:(UIImagePickerController *)picker
{
	// Dismiss the image selection and close the program
	[picker dismissModalViewControllerAnimated:YES];
	image = nil;
    // exit(0);
}



- (void)imagePickerController:(UIImagePickerController *)picker didFinishPickingImage:(UIImage *)image editingInfo:(NSDictionary *)editingInfo
{
    
	// Dismiss the image selection, hide the picker and show the image view with the picked image
	[picker dismissModalViewControllerAnimated:YES];
	imagePickerController.view.hidden = YES;
	
  	UIDevice * dev = [UIDevice currentDevice];
	NSString *uniqueId = dev.uniqueIdentifier;
	
	//UIImage *testImage = [UIImage imageNamed:@"image1.png"];
	

	
    NSData * imageData = UIImageJPEGRepresentation(image, 75);
	
	//NSData * imageData = UIImagePNGRepresentation(image);
	
	NSString *postLength = [NSString stringWithFormat:@"%d", [imageData length]];
	
	NSString *urlString = [@"http://phonegap.com/demo/upload.php?" stringByAppendingString:@"ve=iPhoneV0&mcid"];
	urlString = [urlString stringByAppendingString:uniqueId];
	urlString = [urlString stringByAppendingString:@"&lang=en_US.UTF-8"];
	
	NSMutableURLRequest *request = [[[NSMutableURLRequest alloc] init] autorelease];
	[request setURL:[NSURL URLWithString:urlString]];
	[request setHTTPMethod:@"POST"];
	[request setValue:postLength forHTTPHeaderField:@"Content-Length"];
	[request setHTTPBody:imageData];
	
	NSURLConnection *conn=[[NSURLConnection alloc] initWithRequest:request delegate:self];
	if (conn)
	{
		NSLog(@"Sucess");	
		//receivedData = [[NSMutableData data] retain];
	}   

	webView.hidden = NO;
	[window bringSubviewToFront:webView];
}

 
- (void)imagePickerControllerDidCancel:(UIImagePickerController *)picker
{
	// Dismiss the image selection and close the program
	[picker dismissModalViewControllerAnimated:YES];
	image = nil;
}

- (void)dealloc {
    [viewController release];
	[window release];
	[lastKnownLocation release];
	[imagePickerController release];
	[super dealloc];
}


@end<|MERGE_RESOLUTION|>--- conflicted
+++ resolved
@@ -2,10 +2,7 @@
 #import "GlassAppDelegate.h"
 #import "GlassViewController.h"
 #import <AudioToolbox/AudioServices.h>
-<<<<<<< HEAD
 #import <UIKit/UIDevice.h>
-=======
->>>>>>> 467c52ea
 
 @implementation GlassAppDelegate
 
@@ -16,10 +13,6 @@
 
 @synthesize lastKnownLocation;
 @synthesize image;
-<<<<<<< HEAD
-
-=======
->>>>>>> 467c52ea
 
 - (void)applicationDidFinishLaunching:(UIApplication *)application {
 	
@@ -27,21 +20,12 @@
 	locationManager.delegate = self;
 	[locationManager startUpdatingLocation];
 	
-<<<<<<< HEAD
-    // Set up the image picker controller and add it to the view
-	imagePickerController = [[UIImagePickerController alloc] init];
-	imagePickerController.sourceType = UIImagePickerControllerSourceTypePhotoLibrary;
-    [window addSubview:imagePickerController.view];
-	
-	
-=======
 	// Set up the image picker controller and add it to the view
 	imagePickerController = [[UIImagePickerController alloc] init];
 	imagePickerController.delegate = self;
 	imagePickerController.sourceType = UIImagePickerControllerSourceTypePhotoLibrary;
     [window addSubview:imagePickerController.view];
 	
->>>>>>> 467c52ea
 	[[UIAccelerometer sharedAccelerometer] setUpdateInterval:1.0/40.0];
 	[[UIAccelerometer sharedAccelerometer] setDelegate:self];
 	
@@ -55,7 +39,6 @@
 	htmlFileName = @"index";
 	urlFileName = @"url";
 	
-<<<<<<< HEAD
 	// NSString * htmlPathString = [[NSBundle mainBundle] resourcePath];
 	NSString * urlPathString;
 	
@@ -71,13 +54,9 @@
 	}
 	
 	/*
-	else if (urlPathString = [thisBundle pathForResource:urlFileName	ofType:@"txt"]){
-=======
-	NSString * urlPathString;
-	NSBundle * thisBundle = [NSBundle bundleForClass:[self class]];
 	
 	if (urlPathString = [thisBundle pathForResource:urlFileName	ofType:@"txt"]){
->>>>>>> 467c52ea
+
 		NSString * theURLString = [NSString stringWithContentsOfFile:urlPathString];
 		NSURL * anURL = [NSURL URLWithString:theURLString];
 		NSURLRequest * aRequest = [NSURLRequest requestWithURL:anURL];
@@ -110,13 +89,8 @@
 	NSLog(myURL);
 	NSString * jsCallBack = nil;
 	NSArray * parts = [myURL componentsSeparatedByString:@":"];
-<<<<<<< HEAD
-	
+
 	NSLog([self.lastKnownLocation description]);
-	
-=======
-	NSLog([self.lastKnownLocation description]);
->>>>>>> 467c52ea
 	double lat = lastKnownLocation.coordinate.latitude;
 	double lon = lastKnownLocation.coordinate.longitude;
 	
@@ -173,8 +147,7 @@
 
 	return YES;
 }
-<<<<<<< HEAD
-=======
+
 - (void)locationManager:(CLLocationManager *)manager didUpdateToLocation:(CLLocation *)newLocation fromLocation:(CLLocation *)oldLocation
 {
 	[lastKnownLocation release];
@@ -200,7 +173,6 @@
 	
 }
 
->>>>>>> 467c52ea
 
 - (void) accelerometer:(UIAccelerometer *)accelerometer didAccelerate:(UIAcceleration *)acceleration {
 	NSString * jsCallBack = nil;
