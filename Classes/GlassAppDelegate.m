
#import "GlassAppDelegate.h"
#import "GlassViewController.h"
#import <AudioToolbox/AudioServices.h>
//#import <UIKit/UIDevice.h>
#import <UIKit/UINavigationController.h>
#import <UIKit/UIKit.h>

#import <CoreLocation/CoreLocation.h>


@implementation GlassAppDelegate

@synthesize window;
@synthesize viewController;

@synthesize lastKnownLocation;
@synthesize image;
@synthesize imagePickerController;

void alert(NSString *message) {
    UIAlertView *openURLAlert = [[UIAlertView alloc] initWithTitle:@"PhoneGap" message:message delegate:nil cancelButtonTitle:@"OK" otherButtonTitles:nil];
    [openURLAlert show];
    [openURLAlert release];
}

- (void)applicationDidFinishLaunching:(UIApplication *)application {

	locationManager = [[CLLocationManager alloc] init];
	locationManager.delegate = self;
	[locationManager startUpdatingLocation];
	
//	Location *location = [[Location alloc] init];
//	[location location];
//	[location release];
	
	// Set up the image picker controller and add it to the view
	imagePickerController = [[UIImagePickerController alloc] init];
	
	// Im not sure why the next line was giving me a warning... any ideas?
	// when this is commented out, the cancel button no longer works.
	imagePickerController.delegate = self;
	imagePickerController.sourceType = UIImagePickerControllerSourceTypePhotoLibrary;
	[window addSubview:imagePickerController.view];
	
	[[UIAccelerometer sharedAccelerometer] setUpdateInterval:1.0/40.0];
	[[UIAccelerometer sharedAccelerometer] setDelegate:self];
	
	// Override point for customization after app launch	
    [window addSubview:viewController.view];
	webView.delegate = self;	
	
	NSString * htmlFileName;
	NSString * urlFileName;
	
	htmlFileName = @"index";
	urlFileName = @"url";
	
	// NSString * htmlPathString = [[NSBundle mainBundle] resourcePath];
	NSString * urlPathString;
	
	NSBundle * thisBundle = [NSBundle bundleForClass:[self class]];
	
	/*
	 
	 // OFF-LINE related code. (Still in testing.
	if (urlPathString = [thisBundle pathForResource:htmlFileName	ofType:@"html"]){
		NSString * test = [NSString stringWithContentsOfFile:urlPathString];
		//NSString * test;
		//test = @"<h1>Hello World</h1>";

		test = [webView stringByEvaluatingJavaScriptFromString:test];
		[webView loadHTMLString:test baseURL:nil];
	 
	}
	*/
	
	
	if (urlPathString = [thisBundle pathForResource:urlFileName	ofType:@"txt"]){

		NSString * theURLString = [NSString stringWithContentsOfFile:urlPathString];
		NSURL * anURL = [NSURL URLWithString:theURLString];
		NSURLRequest * aRequest = [NSURLRequest requestWithURL:anURL];
		[webView loadRequest:aRequest];
	}
	
	
	[window makeKeyAndVisible];
}

//when web application loads pass it device information
- (void)webViewDidStartLoad:(UIWebView *)webViewLocal {
	[webViewLocal stringByEvaluatingJavaScriptFromString:[[Device alloc] init]];
}

- (BOOL)webView:(UIWebView *)webView2 shouldStartLoadWithRequest:(NSURLRequest *)request navigationType:(UIWebViewNavigationType)navigationType {
	NSString * myURL = [[request URL] absoluteString];
	NSLog(myURL);
	NSString * jsCallBack = nil;
	NSArray * parts = [myURL componentsSeparatedByString:@":"];

	double lat = lastKnownLocation.coordinate.latitude;
	double lon = lastKnownLocation.coordinate.longitude;
	
	if ([parts count] > 1 && [(NSString *)[parts objectAtIndex:0] isEqualToString:@"gap"]) {
		
		NSLog([parts objectAtIndex:0]);
		NSLog([parts objectAtIndex:1]);
		
		if ([(NSString *)[parts objectAtIndex:0] isEqualToString:@"gap"]){
			
			//LOCATION
			if([(NSString *)[parts objectAtIndex:1] isEqualToString:@"getloc"]){
				NSLog(@"location request!");

				jsCallBack = [[NSString alloc] initWithFormat:@"gotLocation('%f','%f');", lat, lon];
				NSLog(jsCallBack);
				[webView2 stringByEvaluatingJavaScriptFromString:jsCallBack];
				
				[jsCallBack release];
			}

            else if([(NSString *)[parts objectAtIndex:1] isEqualToString:@"getphoto"]){
				NSLog(@"Photo request!");
				NSLog([parts objectAtIndex:2]);
                
				webView.hidden = YES;
                [window bringSubviewToFront:imagePickerController.view];
				NSLog(@"photo dialog open now!");
            }
			
			//VIBRATION
			else if([(NSString *)[parts objectAtIndex:1] isEqualToString:@"vibrate"]){
				Vibrate *vibration = [[Vibrate alloc] init];
				[vibration vibrate];
				[vibration release];
			}
			
			return NO;
		}
	
			
	}

	return YES;
}

- (void)locationManager:(CLLocationManager *)manager didUpdateToLocation:(CLLocation *)newLocation fromLocation:(CLLocation *)oldLocation
{
	 
	[lastKnownLocation release];
	lastKnownLocation = newLocation;
<<<<<<< HEAD
	[lastKnownLocation retain];
	printf("\nUpdating Location to : %s",[[lastKnownLocation description] UTF8String]);  
=======
	[lastKnownLocation retain];	
>>>>>>> 95abd419
	
	double lat = lastKnownLocation.coordinate.latitude;
	double lng = lastKnownLocation.coordinate.longitude;
	
}


- (void) accelerometer:(UIAccelerometer *)accelerometer didAccelerate:(UIAcceleration *)acceleration {
	NSString * jsCallBack = nil;
	
	jsCallBack = [[NSString alloc] initWithFormat:@"gotAcceleration('%f','%f','%f');", acceleration.x, acceleration.y, acceleration.z];
	NSString * ret = [webView stringByEvaluatingJavaScriptFromString:jsCallBack];
}

- (void)imagePickerController:(UIImagePickerController *)picker didFinishPickingImage:(UIImage *)image editingInfo:(NSDictionary *)editingInfo
{
    NSLog(@"photo: picked image");
    // NSString * jsCallBack = nil; 
	
	// Dismiss the image selection, hide the picker and show the image view with the picked image
	[picker dismissModalViewControllerAnimated:YES];
    imagePickerController.view.hidden = YES;
	
  	UIDevice * dev = [UIDevice currentDevice];
	NSString *uniqueId = dev.uniqueIdentifier;
    NSData * imageData = UIImageJPEGRepresentation(image, 0.75);	
	//NSData * imageData = UIImagePNGRepresentation(image);	
	// NSString *postLength = [NSString stringWithFormat:@"%d", [imageData length]];	
	NSString *urlString = [@"http://phonegap.com/demo/upload.php?" stringByAppendingString:@"uid="];
	urlString = [urlString stringByAppendingString:uniqueId];
	// urlString = [urlString stringByAppendingString:@"&lang=en_US.UTF-8"];
	
	NSMutableURLRequest *request = [[[NSMutableURLRequest alloc] init] autorelease];
	[request setURL:[NSURL URLWithString:urlString]];
	[request setHTTPMethod:@"POST"];
	// [request setValue:postLength forHTTPHeaderField:@"Content-Length"];
    // [request setValue:@"application/" forHTTPHeaderField:@"Content-Length"];
	
	// ---------
	
    
    //Add the header info
	NSString *stringBoundary = [NSString stringWithString:@"0xKhTmLbOuNdArY"];
	NSString *contentType = [NSString stringWithFormat:@"multipart/form-data; boundary=%@",stringBoundary];
	[request addValue:contentType forHTTPHeaderField: @"Content-Type"];
	
	//create the body
	NSMutableData *postBody = [NSMutableData data];
	[postBody appendData:[[NSString stringWithFormat:@"--%@\r\n",stringBoundary] dataUsingEncoding:NSUTF8StringEncoding]];
	
	
	//add data field and file data
	[postBody appendData:[[NSString stringWithString:@"Content-Disposition: form-data; name=\"data\"\r\n"] dataUsingEncoding:NSUTF8StringEncoding]];
	[postBody appendData:[[NSString stringWithString:@"Content-Type: application/octet-stream\r\n\r\n"] dataUsingEncoding:NSUTF8StringEncoding]];
	[postBody appendData:[NSData dataWithData:imageData]];
	[postBody appendData:[[NSString stringWithFormat:@"\r\n--%@--\r\n",stringBoundary] dataUsingEncoding:NSUTF8StringEncoding]];
	
	// ---------
    
	[request setHTTPBody:postBody];
	
	NSURLConnection *conn=[[NSURLConnection alloc] initWithRequest:request delegate:self];
	if(conn) {
		NSLog(@"photo: connection sucess");
		} else {
        NSLog(@"photo: upload failed!");
    }
	
	
	webView.hidden = NO;
	[window bringSubviewToFront:webView];
}


- (void)imagePickerControllerDidCancel:(UIImagePickerController *)picker
{
	// Dismiss the image selection and close the program
    [picker dismissModalViewControllerAnimated:YES];
	// Hide the imagePicker and bring the web page back into focus
    imagePickerController.view.hidden = YES;
	NSLog(@"Photo Cancel Request");
	webView.hidden = NO;
	[window bringSubviewToFront:webView];
	
	}


- (void)connectionDidFinishLoading:(NSURLConnection *)connection {
    NSLog(@"photo: upload finished!");
	
	#if TARGET_IPHONE_SIMULATOR
		alert(@"Did finish loading image!");
	#endif
}

-(void)connection:(NSURLConnection *)connection didReceiveResponse:(NSURLResponse *) response {
	NSLog(@"HERE RESPONSE");
}

- (void)connection:(NSURLConnection *)connection didReceiveData:(NSData *)data
{
    // append the new data to the receivedData
    // receivedData is declared as a method instance elsewhere
    // [receivedData appendData:data];
    NSLog(@"photo: progress");
}

- (void)connection:(NSURLConnection *)connection didFailWithError:(NSError *)error {
    NSLog([@"photo: upload failed! " stringByAppendingString:[error description]]);
    
#if TARGET_IPHONE_SIMULATOR
    alert(@"Error while uploading image!");
#endif    
}



- (void)dealloc {
    [viewController release];
	[window release];
	[lastKnownLocation release];
	[imagePickerController release];
	[super dealloc];
}


@end<|MERGE_RESOLUTION|>--- conflicted
+++ resolved
@@ -150,12 +150,7 @@
 	 
 	[lastKnownLocation release];
 	lastKnownLocation = newLocation;
-<<<<<<< HEAD
-	[lastKnownLocation retain];
-	printf("\nUpdating Location to : %s",[[lastKnownLocation description] UTF8String]);  
-=======
 	[lastKnownLocation retain];	
->>>>>>> 95abd419
 	
 	double lat = lastKnownLocation.coordinate.latitude;
 	double lng = lastKnownLocation.coordinate.longitude;
