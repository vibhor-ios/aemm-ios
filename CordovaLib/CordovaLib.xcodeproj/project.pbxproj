// !$*UTF8*$!
{
	archiveVersion = 1;
	classes = {
	};
	objectVersion = 46;
	objects = {

/* Begin PBXBuildFile section */
		1F92F4A01314023E0046367C /* CDVPluginResult.h in Headers */ = {isa = PBXBuildFile; fileRef = 1F92F49E1314023E0046367C /* CDVPluginResult.h */; settings = {ATTRIBUTES = (Public, ); }; };
		1F92F4A11314023E0046367C /* CDVPluginResult.m in Sources */ = {isa = PBXBuildFile; fileRef = 1F92F49F1314023E0046367C /* CDVPluginResult.m */; };
		301F2F2A14F3C9CA003FE9FC /* CDV.h in Headers */ = {isa = PBXBuildFile; fileRef = 301F2F2914F3C9CA003FE9FC /* CDV.h */; settings = {ATTRIBUTES = (Public, ); }; };
		3034979C1513D56A0090E688 /* CDVLocalStorage.h in Headers */ = {isa = PBXBuildFile; fileRef = 3034979A1513D56A0090E688 /* CDVLocalStorage.h */; settings = {ATTRIBUTES = (Public, ); }; };
		3034979E1513D56A0090E688 /* CDVLocalStorage.m in Sources */ = {isa = PBXBuildFile; fileRef = 3034979B1513D56A0090E688 /* CDVLocalStorage.m */; };
		30392E4E14F4FCAB00B9E0B8 /* CDVAvailability.h in Headers */ = {isa = PBXBuildFile; fileRef = 30392E4D14F4FCAB00B9E0B8 /* CDVAvailability.h */; settings = {ATTRIBUTES = (Public, ); }; };
		3073E9ED1656D51200957977 /* CDVScreenOrientationDelegate.h in Headers */ = {isa = PBXBuildFile; fileRef = 3073E9EC1656D51200957977 /* CDVScreenOrientationDelegate.h */; settings = {ATTRIBUTES = (Public, ); }; };
		30C684801406CB38004C1A8E /* CDVWhitelist.h in Headers */ = {isa = PBXBuildFile; fileRef = 30C6847E1406CB38004C1A8E /* CDVWhitelist.h */; settings = {ATTRIBUTES = (Public, ); }; };
		30C684821406CB38004C1A8E /* CDVWhitelist.m in Sources */ = {isa = PBXBuildFile; fileRef = 30C6847F1406CB38004C1A8E /* CDVWhitelist.m */; };
		30C684941407044B004C1A8E /* CDVURLProtocol.h in Headers */ = {isa = PBXBuildFile; fileRef = 30C684921407044A004C1A8E /* CDVURLProtocol.h */; settings = {ATTRIBUTES = (Public, ); }; };
		30C684961407044B004C1A8E /* CDVURLProtocol.m in Sources */ = {isa = PBXBuildFile; fileRef = 30C684931407044A004C1A8E /* CDVURLProtocol.m */; };
		30E33AF213A7E24B00594D64 /* CDVPlugin.h in Headers */ = {isa = PBXBuildFile; fileRef = 30E33AF013A7E24B00594D64 /* CDVPlugin.h */; settings = {ATTRIBUTES = (Public, ); }; };
		30E33AF313A7E24B00594D64 /* CDVPlugin.m in Sources */ = {isa = PBXBuildFile; fileRef = 30E33AF113A7E24B00594D64 /* CDVPlugin.m */; };
		30E563D013E217EC00C949AA /* NSMutableArray+QueueAdditions.m in Sources */ = {isa = PBXBuildFile; fileRef = 30E563CE13E217EC00C949AA /* NSMutableArray+QueueAdditions.m */; };
<<<<<<< HEAD
=======
		30E6B8CD1A8ADD900025B9EE /* CDVHandleOpenURL.h in Headers */ = {isa = PBXBuildFile; fileRef = 30E6B8CB1A8ADD900025B9EE /* CDVHandleOpenURL.h */; };
		30E6B8CE1A8ADD900025B9EE /* CDVHandleOpenURL.m in Sources */ = {isa = PBXBuildFile; fileRef = 30E6B8CC1A8ADD900025B9EE /* CDVHandleOpenURL.m */; };
		30F3930B169F839700B22307 /* CDVJSON.h in Headers */ = {isa = PBXBuildFile; fileRef = 30F39309169F839700B22307 /* CDVJSON.h */; settings = {ATTRIBUTES = (Public, ); }; };
		30F3930C169F839700B22307 /* CDVJSON.m in Sources */ = {isa = PBXBuildFile; fileRef = 30F3930A169F839700B22307 /* CDVJSON.m */; };
>>>>>>> 4f02fcae
		30F5EBAB14CA26E700987760 /* CDVCommandDelegate.h in Headers */ = {isa = PBXBuildFile; fileRef = 30F5EBA914CA26E700987760 /* CDVCommandDelegate.h */; settings = {ATTRIBUTES = (Public, ); }; };
		7E14B5A81705050A0032169E /* CDVTimer.h in Headers */ = {isa = PBXBuildFile; fileRef = 7E14B5A61705050A0032169E /* CDVTimer.h */; settings = {ATTRIBUTES = (Public, ); }; };
		7E14B5A91705050A0032169E /* CDVTimer.m in Sources */ = {isa = PBXBuildFile; fileRef = 7E14B5A71705050A0032169E /* CDVTimer.m */; };
		8852C43A14B65FD800F0E735 /* CDVViewController.h in Headers */ = {isa = PBXBuildFile; fileRef = 8852C43614B65FD800F0E735 /* CDVViewController.h */; settings = {ATTRIBUTES = (Public, ); }; };
		8852C43C14B65FD800F0E735 /* CDVViewController.m in Sources */ = {isa = PBXBuildFile; fileRef = 8852C43714B65FD800F0E735 /* CDVViewController.m */; };
		8887FD741090FBE7009987E8 /* CDVInvokedUrlCommand.h in Headers */ = {isa = PBXBuildFile; fileRef = 8887FD341090FBE7009987E8 /* CDVInvokedUrlCommand.h */; settings = {ATTRIBUTES = (Public, ); }; };
		8887FD751090FBE7009987E8 /* CDVInvokedUrlCommand.m in Sources */ = {isa = PBXBuildFile; fileRef = 8887FD351090FBE7009987E8 /* CDVInvokedUrlCommand.m */; };
		8887FD901090FBE7009987E8 /* NSData+Base64.m in Sources */ = {isa = PBXBuildFile; fileRef = 8887FD511090FBE7009987E8 /* NSData+Base64.m */; };
		EB3B3548161CB44D003DBE7D /* CDVCommandQueue.m in Sources */ = {isa = PBXBuildFile; fileRef = EB3B3546161CB44D003DBE7D /* CDVCommandQueue.m */; };
		EB3B357D161F2A45003DBE7D /* CDVCommandDelegateImpl.m in Sources */ = {isa = PBXBuildFile; fileRef = EB3B357B161F2A45003DBE7D /* CDVCommandDelegateImpl.m */; };
		EB6A98401A729CD70013FCDB /* CDVAvailabilityDeprecated.h in Headers */ = {isa = PBXBuildFile; fileRef = EB6A983F1A729CD70013FCDB /* CDVAvailabilityDeprecated.h */; settings = {ATTRIBUTES = (Public, ); }; };
		EB6A98541A77EE470013FCDB /* CDVJSON_private.m in Sources */ = {isa = PBXBuildFile; fileRef = EB6A98521A77EE470013FCDB /* CDVJSON_private.m */; };
		EB6A98571A77FA430013FCDB /* NSData+Base64.h in Headers */ = {isa = PBXBuildFile; fileRef = 8887FD501090FBE7009987E8 /* NSData+Base64.h */; settings = {ATTRIBUTES = (Public, ); }; };
		EB96673B16A8970A00D86CDF /* CDVUserAgentUtil.h in Headers */ = {isa = PBXBuildFile; fileRef = EB96673916A8970900D86CDF /* CDVUserAgentUtil.h */; settings = {ATTRIBUTES = (Public, ); }; };
		EB96673C16A8970A00D86CDF /* CDVUserAgentUtil.m in Sources */ = {isa = PBXBuildFile; fileRef = EB96673A16A8970900D86CDF /* CDVUserAgentUtil.m */; };
		EBFF4DBC16D3FE2E008F452B /* CDVWebViewDelegate.m in Sources */ = {isa = PBXBuildFile; fileRef = EBFF4DBA16D3FE2E008F452B /* CDVWebViewDelegate.m */; };
		EBFF4DBD16D3FE2E008F452B /* CDVWebViewDelegate.h in Headers */ = {isa = PBXBuildFile; fileRef = EBFF4DBB16D3FE2E008F452B /* CDVWebViewDelegate.h */; settings = {ATTRIBUTES = (Public, ); }; };
		F858FBC6166009A8007DA594 /* CDVConfigParser.h in Headers */ = {isa = PBXBuildFile; fileRef = F858FBC4166009A8007DA594 /* CDVConfigParser.h */; settings = {ATTRIBUTES = (Public, ); }; };
		F858FBC7166009A8007DA594 /* CDVConfigParser.m in Sources */ = {isa = PBXBuildFile; fileRef = F858FBC5166009A8007DA594 /* CDVConfigParser.m */; };
/* End PBXBuildFile section */

/* Begin PBXFileReference section */
		1F92F49E1314023E0046367C /* CDVPluginResult.h */ = {isa = PBXFileReference; fileEncoding = 4; lastKnownFileType = sourcecode.c.h; name = CDVPluginResult.h; path = Classes/CDVPluginResult.h; sourceTree = "<group>"; };
		1F92F49F1314023E0046367C /* CDVPluginResult.m */ = {isa = PBXFileReference; fileEncoding = 4; lastKnownFileType = sourcecode.c.objc; name = CDVPluginResult.m; path = Classes/CDVPluginResult.m; sourceTree = "<group>"; };
		301F2F2914F3C9CA003FE9FC /* CDV.h */ = {isa = PBXFileReference; fileEncoding = 4; lastKnownFileType = sourcecode.c.h; name = CDV.h; path = Classes/CDV.h; sourceTree = "<group>"; };
		302965BB13A94E9D007046C5 /* CDVDebug.h */ = {isa = PBXFileReference; fileEncoding = 4; lastKnownFileType = sourcecode.c.h; name = CDVDebug.h; path = Classes/CDVDebug.h; sourceTree = "<group>"; };
		30325A0B136B343700982B63 /* VERSION */ = {isa = PBXFileReference; fileEncoding = 4; lastKnownFileType = text; path = VERSION; sourceTree = "<group>"; };
		3034979A1513D56A0090E688 /* CDVLocalStorage.h */ = {isa = PBXFileReference; fileEncoding = 4; lastKnownFileType = sourcecode.c.h; name = CDVLocalStorage.h; path = Classes/CDVLocalStorage.h; sourceTree = "<group>"; };
		3034979B1513D56A0090E688 /* CDVLocalStorage.m */ = {isa = PBXFileReference; fileEncoding = 4; lastKnownFileType = sourcecode.c.objc; name = CDVLocalStorage.m; path = Classes/CDVLocalStorage.m; sourceTree = "<group>"; };
		30392E4D14F4FCAB00B9E0B8 /* CDVAvailability.h */ = {isa = PBXFileReference; fileEncoding = 4; lastKnownFileType = sourcecode.c.h; name = CDVAvailability.h; path = Classes/CDVAvailability.h; sourceTree = "<group>"; };
		3073E9EC1656D51200957977 /* CDVScreenOrientationDelegate.h */ = {isa = PBXFileReference; fileEncoding = 4; lastKnownFileType = sourcecode.c.h; name = CDVScreenOrientationDelegate.h; path = Classes/CDVScreenOrientationDelegate.h; sourceTree = "<group>"; };
		30C6847E1406CB38004C1A8E /* CDVWhitelist.h */ = {isa = PBXFileReference; fileEncoding = 4; lastKnownFileType = sourcecode.c.h; name = CDVWhitelist.h; path = Classes/CDVWhitelist.h; sourceTree = "<group>"; };
		30C6847F1406CB38004C1A8E /* CDVWhitelist.m */ = {isa = PBXFileReference; fileEncoding = 4; lastKnownFileType = sourcecode.c.objc; name = CDVWhitelist.m; path = Classes/CDVWhitelist.m; sourceTree = "<group>"; };
		30C684921407044A004C1A8E /* CDVURLProtocol.h */ = {isa = PBXFileReference; fileEncoding = 4; lastKnownFileType = sourcecode.c.h; name = CDVURLProtocol.h; path = Classes/CDVURLProtocol.h; sourceTree = "<group>"; };
		30C684931407044A004C1A8E /* CDVURLProtocol.m */ = {isa = PBXFileReference; fileEncoding = 4; lastKnownFileType = sourcecode.c.objc; name = CDVURLProtocol.m; path = Classes/CDVURLProtocol.m; sourceTree = "<group>"; };
		30E33AF013A7E24B00594D64 /* CDVPlugin.h */ = {isa = PBXFileReference; fileEncoding = 4; lastKnownFileType = sourcecode.c.h; name = CDVPlugin.h; path = Classes/CDVPlugin.h; sourceTree = "<group>"; };
		30E33AF113A7E24B00594D64 /* CDVPlugin.m */ = {isa = PBXFileReference; fileEncoding = 4; lastKnownFileType = sourcecode.c.objc; name = CDVPlugin.m; path = Classes/CDVPlugin.m; sourceTree = "<group>"; };
		30E563CD13E217EC00C949AA /* NSMutableArray+QueueAdditions.h */ = {isa = PBXFileReference; fileEncoding = 4; lastKnownFileType = sourcecode.c.h; name = "NSMutableArray+QueueAdditions.h"; path = "Classes/NSMutableArray+QueueAdditions.h"; sourceTree = "<group>"; };
		30E563CE13E217EC00C949AA /* NSMutableArray+QueueAdditions.m */ = {isa = PBXFileReference; fileEncoding = 4; lastKnownFileType = sourcecode.c.objc; name = "NSMutableArray+QueueAdditions.m"; path = "Classes/NSMutableArray+QueueAdditions.m"; sourceTree = "<group>"; };
<<<<<<< HEAD
=======
		30E6B8CB1A8ADD900025B9EE /* CDVHandleOpenURL.h */ = {isa = PBXFileReference; fileEncoding = 4; lastKnownFileType = sourcecode.c.h; name = CDVHandleOpenURL.h; path = Classes/CDVHandleOpenURL.h; sourceTree = "<group>"; };
		30E6B8CC1A8ADD900025B9EE /* CDVHandleOpenURL.m */ = {isa = PBXFileReference; fileEncoding = 4; lastKnownFileType = sourcecode.c.objc; name = CDVHandleOpenURL.m; path = Classes/CDVHandleOpenURL.m; sourceTree = "<group>"; };
		30F39309169F839700B22307 /* CDVJSON.h */ = {isa = PBXFileReference; fileEncoding = 4; lastKnownFileType = sourcecode.c.h; name = CDVJSON.h; path = Classes/CDVJSON.h; sourceTree = "<group>"; };
		30F3930A169F839700B22307 /* CDVJSON.m */ = {isa = PBXFileReference; fileEncoding = 4; lastKnownFileType = sourcecode.c.objc; name = CDVJSON.m; path = Classes/CDVJSON.m; sourceTree = "<group>"; };
>>>>>>> 4f02fcae
		30F5EBA914CA26E700987760 /* CDVCommandDelegate.h */ = {isa = PBXFileReference; fileEncoding = 4; lastKnownFileType = sourcecode.c.h; name = CDVCommandDelegate.h; path = Classes/CDVCommandDelegate.h; sourceTree = "<group>"; };
		68A32D7114102E1C006B237C /* libCordova.a */ = {isa = PBXFileReference; explicitFileType = archive.ar; includeInIndex = 0; path = libCordova.a; sourceTree = BUILT_PRODUCTS_DIR; };
		7E14B5A61705050A0032169E /* CDVTimer.h */ = {isa = PBXFileReference; fileEncoding = 4; lastKnownFileType = sourcecode.c.h; name = CDVTimer.h; path = Classes/CDVTimer.h; sourceTree = "<group>"; };
		7E14B5A71705050A0032169E /* CDVTimer.m */ = {isa = PBXFileReference; fileEncoding = 4; lastKnownFileType = sourcecode.c.objc; name = CDVTimer.m; path = Classes/CDVTimer.m; sourceTree = "<group>"; };
		8852C43614B65FD800F0E735 /* CDVViewController.h */ = {isa = PBXFileReference; fileEncoding = 4; lastKnownFileType = sourcecode.c.h; name = CDVViewController.h; path = Classes/CDVViewController.h; sourceTree = "<group>"; };
		8852C43714B65FD800F0E735 /* CDVViewController.m */ = {isa = PBXFileReference; fileEncoding = 4; lastKnownFileType = sourcecode.c.objc; name = CDVViewController.m; path = Classes/CDVViewController.m; sourceTree = "<group>"; };
		8887FD341090FBE7009987E8 /* CDVInvokedUrlCommand.h */ = {isa = PBXFileReference; fileEncoding = 4; lastKnownFileType = sourcecode.c.h; name = CDVInvokedUrlCommand.h; path = Classes/CDVInvokedUrlCommand.h; sourceTree = "<group>"; };
		8887FD351090FBE7009987E8 /* CDVInvokedUrlCommand.m */ = {isa = PBXFileReference; fileEncoding = 4; lastKnownFileType = sourcecode.c.objc; name = CDVInvokedUrlCommand.m; path = Classes/CDVInvokedUrlCommand.m; sourceTree = "<group>"; };
		8887FD501090FBE7009987E8 /* NSData+Base64.h */ = {isa = PBXFileReference; fileEncoding = 4; lastKnownFileType = sourcecode.c.h; name = "NSData+Base64.h"; path = "Classes/NSData+Base64.h"; sourceTree = "<group>"; };
		8887FD511090FBE7009987E8 /* NSData+Base64.m */ = {isa = PBXFileReference; fileEncoding = 4; lastKnownFileType = sourcecode.c.objc; name = "NSData+Base64.m"; path = "Classes/NSData+Base64.m"; sourceTree = "<group>"; };
		AA747D9E0F9514B9006C5449 /* CordovaLib_Prefix.pch */ = {isa = PBXFileReference; fileEncoding = 4; lastKnownFileType = sourcecode.c.h; path = CordovaLib_Prefix.pch; sourceTree = SOURCE_ROOT; };
		EB3B3545161CB44D003DBE7D /* CDVCommandQueue.h */ = {isa = PBXFileReference; fileEncoding = 4; lastKnownFileType = sourcecode.c.h; name = CDVCommandQueue.h; path = Classes/CDVCommandQueue.h; sourceTree = "<group>"; };
		EB3B3546161CB44D003DBE7D /* CDVCommandQueue.m */ = {isa = PBXFileReference; fileEncoding = 4; lastKnownFileType = sourcecode.c.objc; name = CDVCommandQueue.m; path = Classes/CDVCommandQueue.m; sourceTree = "<group>"; };
		EB3B357A161F2A44003DBE7D /* CDVCommandDelegateImpl.h */ = {isa = PBXFileReference; fileEncoding = 4; lastKnownFileType = sourcecode.c.h; name = CDVCommandDelegateImpl.h; path = Classes/CDVCommandDelegateImpl.h; sourceTree = "<group>"; };
		EB3B357B161F2A45003DBE7D /* CDVCommandDelegateImpl.m */ = {isa = PBXFileReference; fileEncoding = 4; lastKnownFileType = sourcecode.c.objc; name = CDVCommandDelegateImpl.m; path = Classes/CDVCommandDelegateImpl.m; sourceTree = "<group>"; };
		EB6A983F1A729CD70013FCDB /* CDVAvailabilityDeprecated.h */ = {isa = PBXFileReference; fileEncoding = 4; lastKnownFileType = sourcecode.c.h; name = CDVAvailabilityDeprecated.h; path = Classes/CDVAvailabilityDeprecated.h; sourceTree = "<group>"; };
		EB6A98521A77EE470013FCDB /* CDVJSON_private.m */ = {isa = PBXFileReference; fileEncoding = 4; lastKnownFileType = sourcecode.c.objc; name = CDVJSON_private.m; path = Classes/CDVJSON_private.m; sourceTree = "<group>"; };
		EB6A98531A77EE470013FCDB /* CDVJSON_private.h */ = {isa = PBXFileReference; fileEncoding = 4; lastKnownFileType = sourcecode.c.h; name = CDVJSON_private.h; path = Classes/CDVJSON_private.h; sourceTree = "<group>"; };
		EB96673916A8970900D86CDF /* CDVUserAgentUtil.h */ = {isa = PBXFileReference; fileEncoding = 4; lastKnownFileType = sourcecode.c.h; name = CDVUserAgentUtil.h; path = Classes/CDVUserAgentUtil.h; sourceTree = "<group>"; };
		EB96673A16A8970900D86CDF /* CDVUserAgentUtil.m */ = {isa = PBXFileReference; fileEncoding = 4; lastKnownFileType = sourcecode.c.objc; name = CDVUserAgentUtil.m; path = Classes/CDVUserAgentUtil.m; sourceTree = "<group>"; };
		EBFF4DBA16D3FE2E008F452B /* CDVWebViewDelegate.m */ = {isa = PBXFileReference; fileEncoding = 4; lastKnownFileType = sourcecode.c.objc; name = CDVWebViewDelegate.m; path = Classes/CDVWebViewDelegate.m; sourceTree = "<group>"; };
		EBFF4DBB16D3FE2E008F452B /* CDVWebViewDelegate.h */ = {isa = PBXFileReference; fileEncoding = 4; lastKnownFileType = sourcecode.c.h; name = CDVWebViewDelegate.h; path = Classes/CDVWebViewDelegate.h; sourceTree = "<group>"; };
		F858FBC4166009A8007DA594 /* CDVConfigParser.h */ = {isa = PBXFileReference; fileEncoding = 4; lastKnownFileType = sourcecode.c.h; name = CDVConfigParser.h; path = Classes/CDVConfigParser.h; sourceTree = "<group>"; };
		F858FBC5166009A8007DA594 /* CDVConfigParser.m */ = {isa = PBXFileReference; fileEncoding = 4; lastKnownFileType = sourcecode.c.objc; name = CDVConfigParser.m; path = Classes/CDVConfigParser.m; sourceTree = "<group>"; };
/* End PBXFileReference section */

/* Begin PBXFrameworksBuildPhase section */
		D2AAC07C0554694100DB518D /* Frameworks */ = {
			isa = PBXFrameworksBuildPhase;
			buildActionMask = 2147483647;
			files = (
			);
			runOnlyForDeploymentPostprocessing = 0;
		};
/* End PBXFrameworksBuildPhase section */

/* Begin PBXGroup section */
		034768DFFF38A50411DB9C8B /* Products */ = {
			isa = PBXGroup;
			children = (
				68A32D7114102E1C006B237C /* libCordova.a */,
			);
			name = Products;
			sourceTree = CORDOVALIB;
		};
		0867D691FE84028FC02AAC07 /* CordovaLib */ = {
			isa = PBXGroup;
			children = (
				888700D710922F56009987E8 /* Public */,
				888700D910923009009987E8 /* Private */,
				034768DFFF38A50411DB9C8B /* Products */,
				30325A0B136B343700982B63 /* VERSION */,
			);
			name = CordovaLib;
			sourceTree = "<group>";
		};
		888700D710922F56009987E8 /* Public */ = {
			isa = PBXGroup;
			children = (
<<<<<<< HEAD
=======
				68A32D7414103017006B237C /* AddressBook.framework */,
				8220B5C316D5427E00EC3921 /* AssetsLibrary.framework */,
				686357DC14100B1600DF4CF2 /* CoreMedia.framework */,
				686357CE14100ADA00DF4CF2 /* AudioToolbox.framework */,
				686357CF14100ADB00DF4CF2 /* AVFoundation.framework */,
				686357D014100ADE00DF4CF2 /* CoreLocation.framework */,
				686357D214100AE700DF4CF2 /* MobileCoreServices.framework */,
				686357D414100AF200DF4CF2 /* SystemConfiguration.framework */,
				686357CC14100AAD00DF4CF2 /* AddressBookUI.framework */,
				686357AA141002F100DF4CF2 /* UIKit.framework */,
				686357AC141002F100DF4CF2 /* Foundation.framework */,
				686357AE141002F100DF4CF2 /* CoreGraphics.framework */,
			);
			name = Frameworks;
			sourceTree = "<group>";
		};
		3054098714B77FF3009841CA /* Cleaver */ = {
			isa = PBXGroup;
			children = (
				F858FBC4166009A8007DA594 /* CDVConfigParser.h */,
				F858FBC5166009A8007DA594 /* CDVConfigParser.m */,
				8852C43614B65FD800F0E735 /* CDVViewController.h */,
				8852C43714B65FD800F0E735 /* CDVViewController.m */,
				EB3B3545161CB44D003DBE7D /* CDVCommandQueue.h */,
				EB3B3546161CB44D003DBE7D /* CDVCommandQueue.m */,
			);
			name = Cleaver;
			sourceTree = "<group>";
		};
		32C88DFF0371C24200C91783 /* Other Sources */ = {
			isa = PBXGroup;
			children = (
				AA747D9E0F9514B9006C5449 /* CordovaLib_Prefix.pch */,
			);
			name = "Other Sources";
			sourceTree = "<group>";
		};
		888700D710922F56009987E8 /* Commands */ = {
			isa = PBXGroup;
			children = (
				30E6B8CB1A8ADD900025B9EE /* CDVHandleOpenURL.h */,
				30E6B8CC1A8ADD900025B9EE /* CDVHandleOpenURL.m */,
				7E22B88419E4C0210026F95E /* CDVAvailabilityDeprecated.h */,
				EBFF4DBA16D3FE2E008F452B /* CDVWebViewDelegate.m */,
				EBFF4DBB16D3FE2E008F452B /* CDVWebViewDelegate.h */,
>>>>>>> 4f02fcae
				301F2F2914F3C9CA003FE9FC /* CDV.h */,
				30392E4D14F4FCAB00B9E0B8 /* CDVAvailability.h */,
				EB6A983F1A729CD70013FCDB /* CDVAvailabilityDeprecated.h */,
				30E33AF013A7E24B00594D64 /* CDVPlugin.h */,
				30E33AF113A7E24B00594D64 /* CDVPlugin.m */,
				1F92F49E1314023E0046367C /* CDVPluginResult.h */,
				1F92F49F1314023E0046367C /* CDVPluginResult.m */,
				8852C43614B65FD800F0E735 /* CDVViewController.h */,
				8852C43714B65FD800F0E735 /* CDVViewController.m */,
				30F5EBA914CA26E700987760 /* CDVCommandDelegate.h */,
				30C684921407044A004C1A8E /* CDVURLProtocol.h */,
				30C684931407044A004C1A8E /* CDVURLProtocol.m */,
				8887FD341090FBE7009987E8 /* CDVInvokedUrlCommand.h */,
				8887FD351090FBE7009987E8 /* CDVInvokedUrlCommand.m */,
				30C6847E1406CB38004C1A8E /* CDVWhitelist.h */,
				30C6847F1406CB38004C1A8E /* CDVWhitelist.m */,
				3034979A1513D56A0090E688 /* CDVLocalStorage.h */,
				3034979B1513D56A0090E688 /* CDVLocalStorage.m */,
				3073E9EC1656D51200957977 /* CDVScreenOrientationDelegate.h */,
				7E14B5A61705050A0032169E /* CDVTimer.h */,
				7E14B5A71705050A0032169E /* CDVTimer.m */,
				F858FBC4166009A8007DA594 /* CDVConfigParser.h */,
				F858FBC5166009A8007DA594 /* CDVConfigParser.m */,
				EB96673916A8970900D86CDF /* CDVUserAgentUtil.h */,
				EB96673A16A8970900D86CDF /* CDVUserAgentUtil.m */,
				EBFF4DBA16D3FE2E008F452B /* CDVWebViewDelegate.m */,
				EBFF4DBB16D3FE2E008F452B /* CDVWebViewDelegate.h */,
				8887FD501090FBE7009987E8 /* NSData+Base64.h */,
				8887FD511090FBE7009987E8 /* NSData+Base64.m */,
			);
			name = Public;
			sourceTree = "<group>";
		};
		888700D910923009009987E8 /* Private */ = {
			isa = PBXGroup;
			children = (
				302965BB13A94E9D007046C5 /* CDVDebug.h */,
				30E563CD13E217EC00C949AA /* NSMutableArray+QueueAdditions.h */,
				30E563CE13E217EC00C949AA /* NSMutableArray+QueueAdditions.m */,
				EB3B3545161CB44D003DBE7D /* CDVCommandQueue.h */,
				EB3B3546161CB44D003DBE7D /* CDVCommandQueue.m */,
				EB3B357A161F2A44003DBE7D /* CDVCommandDelegateImpl.h */,
				EB3B357B161F2A45003DBE7D /* CDVCommandDelegateImpl.m */,
				EB6A98521A77EE470013FCDB /* CDVJSON_private.m */,
				EB6A98531A77EE470013FCDB /* CDVJSON_private.h */,
				AA747D9E0F9514B9006C5449 /* CordovaLib_Prefix.pch */,
			);
			name = Private;
			sourceTree = "<group>";
		};
/* End PBXGroup section */

/* Begin PBXHeadersBuildPhase section */
		D2AAC07A0554694100DB518D /* Headers */ = {
			isa = PBXHeadersBuildPhase;
			buildActionMask = 2147483647;
			files = (
				301F2F2A14F3C9CA003FE9FC /* CDV.h in Headers */,
				30392E4E14F4FCAB00B9E0B8 /* CDVAvailability.h in Headers */,
				EB6A98401A729CD70013FCDB /* CDVAvailabilityDeprecated.h in Headers */,
				30E33AF213A7E24B00594D64 /* CDVPlugin.h in Headers */,
<<<<<<< HEAD
				1F92F4A01314023E0046367C /* CDVPluginResult.h in Headers */,
=======
				30E6B8CD1A8ADD900025B9EE /* CDVHandleOpenURL.h in Headers */,
				302965BC13A94E9D007046C5 /* CDVDebug.h in Headers */,
				30E563CF13E217EC00C949AA /* NSMutableArray+QueueAdditions.h in Headers */,
				30C684801406CB38004C1A8E /* CDVWhitelist.h in Headers */,
				30C684941407044B004C1A8E /* CDVURLProtocol.h in Headers */,
>>>>>>> 4f02fcae
				8852C43A14B65FD800F0E735 /* CDVViewController.h in Headers */,
				30F5EBAB14CA26E700987760 /* CDVCommandDelegate.h in Headers */,
				30C684941407044B004C1A8E /* CDVURLProtocol.h in Headers */,
				8887FD741090FBE7009987E8 /* CDVInvokedUrlCommand.h in Headers */,
				30C684801406CB38004C1A8E /* CDVWhitelist.h in Headers */,
				3034979C1513D56A0090E688 /* CDVLocalStorage.h in Headers */,
				3073E9ED1656D51200957977 /* CDVScreenOrientationDelegate.h in Headers */,
				7E14B5A81705050A0032169E /* CDVTimer.h in Headers */,
				F858FBC6166009A8007DA594 /* CDVConfigParser.h in Headers */,
				EB96673B16A8970A00D86CDF /* CDVUserAgentUtil.h in Headers */,
				EBFF4DBD16D3FE2E008F452B /* CDVWebViewDelegate.h in Headers */,
				EB6A98571A77FA430013FCDB /* NSData+Base64.h in Headers */,
			);
			runOnlyForDeploymentPostprocessing = 0;
		};
/* End PBXHeadersBuildPhase section */

/* Begin PBXNativeTarget section */
		D2AAC07D0554694100DB518D /* CordovaLib */ = {
			isa = PBXNativeTarget;
			buildConfigurationList = 1DEB921E08733DC00010E9CD /* Build configuration list for PBXNativeTarget "CordovaLib" */;
			buildPhases = (
				D2AAC07A0554694100DB518D /* Headers */,
				D2AAC07B0554694100DB518D /* Sources */,
				D2AAC07C0554694100DB518D /* Frameworks */,
			);
			buildRules = (
			);
			dependencies = (
			);
			name = CordovaLib;
			productName = CordovaLib;
			productReference = 68A32D7114102E1C006B237C /* libCordova.a */;
			productType = "com.apple.product-type.library.static";
		};
/* End PBXNativeTarget section */

/* Begin PBXProject section */
		0867D690FE84028FC02AAC07 /* Project object */ = {
			isa = PBXProject;
			attributes = {
				LastUpgradeCheck = 0510;
			};
			buildConfigurationList = 1DEB922208733DC00010E9CD /* Build configuration list for PBXProject "CordovaLib" */;
			compatibilityVersion = "Xcode 3.2";
			developmentRegion = English;
			hasScannedForEncodings = 1;
			knownRegions = (
				English,
				Japanese,
				French,
				German,
				en,
			);
			mainGroup = 0867D691FE84028FC02AAC07 /* CordovaLib */;
			productRefGroup = 034768DFFF38A50411DB9C8B /* Products */;
			projectDirPath = "";
			projectRoot = "";
			targets = (
				D2AAC07D0554694100DB518D /* CordovaLib */,
			);
		};
/* End PBXProject section */

/* Begin PBXSourcesBuildPhase section */
		D2AAC07B0554694100DB518D /* Sources */ = {
			isa = PBXSourcesBuildPhase;
			buildActionMask = 2147483647;
			files = (
				8887FD751090FBE7009987E8 /* CDVInvokedUrlCommand.m in Sources */,
				8887FD901090FBE7009987E8 /* NSData+Base64.m in Sources */,
				1F92F4A11314023E0046367C /* CDVPluginResult.m in Sources */,
				30E33AF313A7E24B00594D64 /* CDVPlugin.m in Sources */,
				30E563D013E217EC00C949AA /* NSMutableArray+QueueAdditions.m in Sources */,
				30C684821406CB38004C1A8E /* CDVWhitelist.m in Sources */,
				30C684961407044B004C1A8E /* CDVURLProtocol.m in Sources */,
				8852C43C14B65FD800F0E735 /* CDVViewController.m in Sources */,
				3034979E1513D56A0090E688 /* CDVLocalStorage.m in Sources */,
				EB3B3548161CB44D003DBE7D /* CDVCommandQueue.m in Sources */,
				EB6A98541A77EE470013FCDB /* CDVJSON_private.m in Sources */,
				EB3B357D161F2A45003DBE7D /* CDVCommandDelegateImpl.m in Sources */,
				F858FBC7166009A8007DA594 /* CDVConfigParser.m in Sources */,
				EB96673C16A8970A00D86CDF /* CDVUserAgentUtil.m in Sources */,
				30E6B8CE1A8ADD900025B9EE /* CDVHandleOpenURL.m in Sources */,
				EBFF4DBC16D3FE2E008F452B /* CDVWebViewDelegate.m in Sources */,
				7E14B5A91705050A0032169E /* CDVTimer.m in Sources */,
			);
			runOnlyForDeploymentPostprocessing = 0;
		};
/* End PBXSourcesBuildPhase section */

/* Begin XCBuildConfiguration section */
		1DEB921F08733DC00010E9CD /* Debug */ = {
			isa = XCBuildConfiguration;
			buildSettings = {
				ALWAYS_SEARCH_USER_PATHS = NO;
				CLANG_ENABLE_OBJC_ARC = YES;
				COPY_PHASE_STRIP = NO;
				DSTROOT = "/tmp/$(PROJECT_NAME).dst";
				GCC_DYNAMIC_NO_PIC = NO;
				GCC_MODEL_TUNING = G5;
				GCC_OPTIMIZATION_LEVEL = 0;
				GCC_PRECOMPILE_PREFIX_HEADER = YES;
				GCC_PREFIX_HEADER = CordovaLib_Prefix.pch;
				GCC_PREPROCESSOR_DEFINITIONS = "";
				GCC_THUMB_SUPPORT = NO;
				GCC_VERSION = "";
				INSTALL_PATH = /usr/local/lib;
				IPHONEOS_DEPLOYMENT_TARGET = 6.0;
				PRODUCT_NAME = Cordova;
				PUBLIC_HEADERS_FOLDER_PATH = include/Cordova;
				SKIP_INSTALL = YES;
			};
			name = Debug;
		};
		1DEB922008733DC00010E9CD /* Release */ = {
			isa = XCBuildConfiguration;
			buildSettings = {
				ALWAYS_SEARCH_USER_PATHS = NO;
				CLANG_ENABLE_OBJC_ARC = YES;
				DSTROOT = "/tmp/$(PROJECT_NAME).dst";
				GCC_MODEL_TUNING = G5;
				GCC_PRECOMPILE_PREFIX_HEADER = YES;
				GCC_PREFIX_HEADER = CordovaLib_Prefix.pch;
				GCC_PREPROCESSOR_DEFINITIONS = "";
				GCC_THUMB_SUPPORT = NO;
				GCC_VERSION = "";
				INSTALL_PATH = /usr/local/lib;
				IPHONEOS_DEPLOYMENT_TARGET = 6.0;
				PRODUCT_NAME = Cordova;
				PUBLIC_HEADERS_FOLDER_PATH = include/Cordova;
				SKIP_INSTALL = YES;
			};
			name = Release;
		};
		1DEB922308733DC00010E9CD /* Debug */ = {
			isa = XCBuildConfiguration;
			buildSettings = {
				CLANG_WARN_BOOL_CONVERSION = YES;
				CLANG_WARN_CONSTANT_CONVERSION = YES;
				CLANG_WARN_EMPTY_BODY = YES;
				CLANG_WARN_ENUM_CONVERSION = YES;
				CLANG_WARN_INT_CONVERSION = YES;
				CLANG_WARN__DUPLICATE_METHOD_MATCH = YES;
				GCC_C_LANGUAGE_STANDARD = c99;
				GCC_OPTIMIZATION_LEVEL = 0;
				GCC_PREPROCESSOR_DEFINITIONS = "";
				GCC_THUMB_SUPPORT = NO;
				GCC_VERSION = "";
				GCC_WARN_ABOUT_RETURN_TYPE = YES;
				GCC_WARN_UNDECLARED_SELECTOR = YES;
				GCC_WARN_UNINITIALIZED_AUTOS = YES;
				GCC_WARN_UNUSED_FUNCTION = YES;
				GCC_WARN_UNUSED_VARIABLE = YES;
				IPHONEOS_DEPLOYMENT_TARGET = 6.0;
				ONLY_ACTIVE_ARCH = YES;
				OTHER_CFLAGS = "-DDEBUG";
				PUBLIC_HEADERS_FOLDER_PATH = include/Cordova;
				SDKROOT = iphoneos;
				SKIP_INSTALL = YES;
				TARGETED_DEVICE_FAMILY = "1,2";
				USER_HEADER_SEARCH_PATHS = "";
			};
			name = Debug;
		};
		1DEB922408733DC00010E9CD /* Release */ = {
			isa = XCBuildConfiguration;
			buildSettings = {
				CLANG_WARN_BOOL_CONVERSION = YES;
				CLANG_WARN_CONSTANT_CONVERSION = YES;
				CLANG_WARN_EMPTY_BODY = YES;
				CLANG_WARN_ENUM_CONVERSION = YES;
				CLANG_WARN_INT_CONVERSION = YES;
				CLANG_WARN__DUPLICATE_METHOD_MATCH = YES;
				GCC_C_LANGUAGE_STANDARD = c99;
				GCC_PREPROCESSOR_DEFINITIONS = "";
				GCC_THUMB_SUPPORT = NO;
				GCC_VERSION = "";
				GCC_WARN_ABOUT_RETURN_TYPE = YES;
				GCC_WARN_UNDECLARED_SELECTOR = YES;
				GCC_WARN_UNINITIALIZED_AUTOS = YES;
				GCC_WARN_UNUSED_FUNCTION = YES;
				GCC_WARN_UNUSED_VARIABLE = YES;
				IPHONEOS_DEPLOYMENT_TARGET = 6.0;
				ONLY_ACTIVE_ARCH = NO;
				PUBLIC_HEADERS_FOLDER_PATH = include/Cordova;
				SDKROOT = iphoneos;
				SKIP_INSTALL = YES;
				TARGETED_DEVICE_FAMILY = "1,2";
			};
			name = Release;
		};
/* End XCBuildConfiguration section */

/* Begin XCConfigurationList section */
		1DEB921E08733DC00010E9CD /* Build configuration list for PBXNativeTarget "CordovaLib" */ = {
			isa = XCConfigurationList;
			buildConfigurations = (
				1DEB921F08733DC00010E9CD /* Debug */,
				1DEB922008733DC00010E9CD /* Release */,
			);
			defaultConfigurationIsVisible = 0;
			defaultConfigurationName = Release;
		};
		1DEB922208733DC00010E9CD /* Build configuration list for PBXProject "CordovaLib" */ = {
			isa = XCConfigurationList;
			buildConfigurations = (
				1DEB922308733DC00010E9CD /* Debug */,
				1DEB922408733DC00010E9CD /* Release */,
			);
			defaultConfigurationIsVisible = 0;
			defaultConfigurationName = Release;
		};
/* End XCConfigurationList section */
	};
	rootObject = 0867D690FE84028FC02AAC07 /* Project object */;
}<|MERGE_RESOLUTION|>--- conflicted
+++ resolved
@@ -21,13 +21,8 @@
 		30E33AF213A7E24B00594D64 /* CDVPlugin.h in Headers */ = {isa = PBXBuildFile; fileRef = 30E33AF013A7E24B00594D64 /* CDVPlugin.h */; settings = {ATTRIBUTES = (Public, ); }; };
 		30E33AF313A7E24B00594D64 /* CDVPlugin.m in Sources */ = {isa = PBXBuildFile; fileRef = 30E33AF113A7E24B00594D64 /* CDVPlugin.m */; };
 		30E563D013E217EC00C949AA /* NSMutableArray+QueueAdditions.m in Sources */ = {isa = PBXBuildFile; fileRef = 30E563CE13E217EC00C949AA /* NSMutableArray+QueueAdditions.m */; };
-<<<<<<< HEAD
-=======
 		30E6B8CD1A8ADD900025B9EE /* CDVHandleOpenURL.h in Headers */ = {isa = PBXBuildFile; fileRef = 30E6B8CB1A8ADD900025B9EE /* CDVHandleOpenURL.h */; };
 		30E6B8CE1A8ADD900025B9EE /* CDVHandleOpenURL.m in Sources */ = {isa = PBXBuildFile; fileRef = 30E6B8CC1A8ADD900025B9EE /* CDVHandleOpenURL.m */; };
-		30F3930B169F839700B22307 /* CDVJSON.h in Headers */ = {isa = PBXBuildFile; fileRef = 30F39309169F839700B22307 /* CDVJSON.h */; settings = {ATTRIBUTES = (Public, ); }; };
-		30F3930C169F839700B22307 /* CDVJSON.m in Sources */ = {isa = PBXBuildFile; fileRef = 30F3930A169F839700B22307 /* CDVJSON.m */; };
->>>>>>> 4f02fcae
 		30F5EBAB14CA26E700987760 /* CDVCommandDelegate.h in Headers */ = {isa = PBXBuildFile; fileRef = 30F5EBA914CA26E700987760 /* CDVCommandDelegate.h */; settings = {ATTRIBUTES = (Public, ); }; };
 		7E14B5A81705050A0032169E /* CDVTimer.h in Headers */ = {isa = PBXBuildFile; fileRef = 7E14B5A61705050A0032169E /* CDVTimer.h */; settings = {ATTRIBUTES = (Public, ); }; };
 		7E14B5A91705050A0032169E /* CDVTimer.m in Sources */ = {isa = PBXBuildFile; fileRef = 7E14B5A71705050A0032169E /* CDVTimer.m */; };
@@ -67,13 +62,8 @@
 		30E33AF113A7E24B00594D64 /* CDVPlugin.m */ = {isa = PBXFileReference; fileEncoding = 4; lastKnownFileType = sourcecode.c.objc; name = CDVPlugin.m; path = Classes/CDVPlugin.m; sourceTree = "<group>"; };
 		30E563CD13E217EC00C949AA /* NSMutableArray+QueueAdditions.h */ = {isa = PBXFileReference; fileEncoding = 4; lastKnownFileType = sourcecode.c.h; name = "NSMutableArray+QueueAdditions.h"; path = "Classes/NSMutableArray+QueueAdditions.h"; sourceTree = "<group>"; };
 		30E563CE13E217EC00C949AA /* NSMutableArray+QueueAdditions.m */ = {isa = PBXFileReference; fileEncoding = 4; lastKnownFileType = sourcecode.c.objc; name = "NSMutableArray+QueueAdditions.m"; path = "Classes/NSMutableArray+QueueAdditions.m"; sourceTree = "<group>"; };
-<<<<<<< HEAD
-=======
 		30E6B8CB1A8ADD900025B9EE /* CDVHandleOpenURL.h */ = {isa = PBXFileReference; fileEncoding = 4; lastKnownFileType = sourcecode.c.h; name = CDVHandleOpenURL.h; path = Classes/CDVHandleOpenURL.h; sourceTree = "<group>"; };
 		30E6B8CC1A8ADD900025B9EE /* CDVHandleOpenURL.m */ = {isa = PBXFileReference; fileEncoding = 4; lastKnownFileType = sourcecode.c.objc; name = CDVHandleOpenURL.m; path = Classes/CDVHandleOpenURL.m; sourceTree = "<group>"; };
-		30F39309169F839700B22307 /* CDVJSON.h */ = {isa = PBXFileReference; fileEncoding = 4; lastKnownFileType = sourcecode.c.h; name = CDVJSON.h; path = Classes/CDVJSON.h; sourceTree = "<group>"; };
-		30F3930A169F839700B22307 /* CDVJSON.m */ = {isa = PBXFileReference; fileEncoding = 4; lastKnownFileType = sourcecode.c.objc; name = CDVJSON.m; path = Classes/CDVJSON.m; sourceTree = "<group>"; };
->>>>>>> 4f02fcae
 		30F5EBA914CA26E700987760 /* CDVCommandDelegate.h */ = {isa = PBXFileReference; fileEncoding = 4; lastKnownFileType = sourcecode.c.h; name = CDVCommandDelegate.h; path = Classes/CDVCommandDelegate.h; sourceTree = "<group>"; };
 		68A32D7114102E1C006B237C /* libCordova.a */ = {isa = PBXFileReference; explicitFileType = archive.ar; includeInIndex = 0; path = libCordova.a; sourceTree = BUILT_PRODUCTS_DIR; };
 		7E14B5A61705050A0032169E /* CDVTimer.h */ = {isa = PBXFileReference; fileEncoding = 4; lastKnownFileType = sourcecode.c.h; name = CDVTimer.h; path = Classes/CDVTimer.h; sourceTree = "<group>"; };
@@ -133,54 +123,6 @@
 		888700D710922F56009987E8 /* Public */ = {
 			isa = PBXGroup;
 			children = (
-<<<<<<< HEAD
-=======
-				68A32D7414103017006B237C /* AddressBook.framework */,
-				8220B5C316D5427E00EC3921 /* AssetsLibrary.framework */,
-				686357DC14100B1600DF4CF2 /* CoreMedia.framework */,
-				686357CE14100ADA00DF4CF2 /* AudioToolbox.framework */,
-				686357CF14100ADB00DF4CF2 /* AVFoundation.framework */,
-				686357D014100ADE00DF4CF2 /* CoreLocation.framework */,
-				686357D214100AE700DF4CF2 /* MobileCoreServices.framework */,
-				686357D414100AF200DF4CF2 /* SystemConfiguration.framework */,
-				686357CC14100AAD00DF4CF2 /* AddressBookUI.framework */,
-				686357AA141002F100DF4CF2 /* UIKit.framework */,
-				686357AC141002F100DF4CF2 /* Foundation.framework */,
-				686357AE141002F100DF4CF2 /* CoreGraphics.framework */,
-			);
-			name = Frameworks;
-			sourceTree = "<group>";
-		};
-		3054098714B77FF3009841CA /* Cleaver */ = {
-			isa = PBXGroup;
-			children = (
-				F858FBC4166009A8007DA594 /* CDVConfigParser.h */,
-				F858FBC5166009A8007DA594 /* CDVConfigParser.m */,
-				8852C43614B65FD800F0E735 /* CDVViewController.h */,
-				8852C43714B65FD800F0E735 /* CDVViewController.m */,
-				EB3B3545161CB44D003DBE7D /* CDVCommandQueue.h */,
-				EB3B3546161CB44D003DBE7D /* CDVCommandQueue.m */,
-			);
-			name = Cleaver;
-			sourceTree = "<group>";
-		};
-		32C88DFF0371C24200C91783 /* Other Sources */ = {
-			isa = PBXGroup;
-			children = (
-				AA747D9E0F9514B9006C5449 /* CordovaLib_Prefix.pch */,
-			);
-			name = "Other Sources";
-			sourceTree = "<group>";
-		};
-		888700D710922F56009987E8 /* Commands */ = {
-			isa = PBXGroup;
-			children = (
-				30E6B8CB1A8ADD900025B9EE /* CDVHandleOpenURL.h */,
-				30E6B8CC1A8ADD900025B9EE /* CDVHandleOpenURL.m */,
-				7E22B88419E4C0210026F95E /* CDVAvailabilityDeprecated.h */,
-				EBFF4DBA16D3FE2E008F452B /* CDVWebViewDelegate.m */,
-				EBFF4DBB16D3FE2E008F452B /* CDVWebViewDelegate.h */,
->>>>>>> 4f02fcae
 				301F2F2914F3C9CA003FE9FC /* CDV.h */,
 				30392E4D14F4FCAB00B9E0B8 /* CDVAvailability.h */,
 				EB6A983F1A729CD70013FCDB /* CDVAvailabilityDeprecated.h */,
@@ -242,15 +184,8 @@
 				30392E4E14F4FCAB00B9E0B8 /* CDVAvailability.h in Headers */,
 				EB6A98401A729CD70013FCDB /* CDVAvailabilityDeprecated.h in Headers */,
 				30E33AF213A7E24B00594D64 /* CDVPlugin.h in Headers */,
-<<<<<<< HEAD
 				1F92F4A01314023E0046367C /* CDVPluginResult.h in Headers */,
-=======
 				30E6B8CD1A8ADD900025B9EE /* CDVHandleOpenURL.h in Headers */,
-				302965BC13A94E9D007046C5 /* CDVDebug.h in Headers */,
-				30E563CF13E217EC00C949AA /* NSMutableArray+QueueAdditions.h in Headers */,
-				30C684801406CB38004C1A8E /* CDVWhitelist.h in Headers */,
-				30C684941407044B004C1A8E /* CDVURLProtocol.h in Headers */,
->>>>>>> 4f02fcae
 				8852C43A14B65FD800F0E735 /* CDVViewController.h in Headers */,
 				30F5EBAB14CA26E700987760 /* CDVCommandDelegate.h in Headers */,
 				30C684941407044B004C1A8E /* CDVURLProtocol.h in Headers */,
