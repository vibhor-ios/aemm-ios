--- conflicted
+++ resolved
@@ -13,21 +13,24 @@
 		3034979C1513D56A0090E688 /* CDVLocalStorage.h in Headers */ = {isa = PBXBuildFile; fileRef = 3034979A1513D56A0090E688 /* CDVLocalStorage.h */; settings = {ATTRIBUTES = (Public, ); }; };
 		3034979E1513D56A0090E688 /* CDVLocalStorage.m in Sources */ = {isa = PBXBuildFile; fileRef = 3034979B1513D56A0090E688 /* CDVLocalStorage.m */; };
 		30392E4E14F4FCAB00B9E0B8 /* CDVAvailability.h in Headers */ = {isa = PBXBuildFile; fileRef = 30392E4D14F4FCAB00B9E0B8 /* CDVAvailability.h */; settings = {ATTRIBUTES = (Public, ); }; };
+		306ADADD1AAA739800CAC885 /* CDVHandleOpenURL.h in Headers */ = {isa = PBXBuildFile; fileRef = 306ADADC1AAA739800CAC885 /* CDVHandleOpenURL.h */; };
+		306ADAE01AAA73BA00CAC885 /* CDVHandleOpenURL.m in Sources */ = {isa = PBXBuildFile; fileRef = 306ADADE1AAA73A800CAC885 /* CDVHandleOpenURL.m */; };
+		306ADAE51AAA73E100CAC885 /* CDVUIWebViewEngine.m in Sources */ = {isa = PBXBuildFile; fileRef = 306ADAE11AAA73E100CAC885 /* CDVUIWebViewEngine.m */; };
+		306ADAE61AAA73E100CAC885 /* CDVWebViewEngineProtocol.h in Headers */ = {isa = PBXBuildFile; fileRef = 306ADAE21AAA73E100CAC885 /* CDVWebViewEngineProtocol.h */; settings = {ATTRIBUTES = (Public, ); }; };
+		306ADAE71AAA73E100CAC885 /* NSDictionary+CordovaPreferences.h in Headers */ = {isa = PBXBuildFile; fileRef = 306ADAE31AAA73E100CAC885 /* NSDictionary+CordovaPreferences.h */; };
+		306ADAE81AAA73E100CAC885 /* NSDictionary+CordovaPreferences.m in Sources */ = {isa = PBXBuildFile; fileRef = 306ADAE41AAA73E100CAC885 /* NSDictionary+CordovaPreferences.m */; };
+		306ADAEA1AAA745400CAC885 /* CDVCommandQueue.h in Headers */ = {isa = PBXBuildFile; fileRef = EB3B3545161CB44D003DBE7D /* CDVCommandQueue.h */; settings = {ATTRIBUTES = (Public, ); }; };
+		306ADAEB1AAA747100CAC885 /* NSMutableArray+QueueAdditions.h in Headers */ = {isa = PBXBuildFile; fileRef = 30E563CD13E217EC00C949AA /* NSMutableArray+QueueAdditions.h */; settings = {ATTRIBUTES = (Public, ); }; };
+		306ADAEC1AAA753300CAC885 /* CDVCommandDelegateImpl.h in Headers */ = {isa = PBXBuildFile; fileRef = EB3B357A161F2A44003DBE7D /* CDVCommandDelegateImpl.h */; settings = {ATTRIBUTES = (Public, ); }; };
 		3073E9ED1656D51200957977 /* CDVScreenOrientationDelegate.h in Headers */ = {isa = PBXBuildFile; fileRef = 3073E9EC1656D51200957977 /* CDVScreenOrientationDelegate.h */; settings = {ATTRIBUTES = (Public, ); }; };
-		3083EB981A0AF23A00548672 /* CDVUIWebViewEngine.h in Headers */ = {isa = PBXBuildFile; fileRef = 3083EB961A0AF23A00548672 /* CDVUIWebViewEngine.h */; settings = {ATTRIBUTES = (Public, ); }; };
-		3083EB991A0AF23A00548672 /* CDVUIWebViewEngine.m in Sources */ = {isa = PBXBuildFile; fileRef = 3083EB971A0AF23A00548672 /* CDVUIWebViewEngine.m */; };
-		30B7A65C1A0B73AF0010C630 /* NSDictionary+CordovaPreferences.h in Headers */ = {isa = PBXBuildFile; fileRef = 30B7A65A1A0B73AF0010C630 /* NSDictionary+CordovaPreferences.h */; settings = {ATTRIBUTES = (Public, ); }; };
 		30B7A65D1A0B73AF0010C630 /* NSDictionary+CordovaPreferences.m in Sources */ = {isa = PBXBuildFile; fileRef = 30B7A65B1A0B73AF0010C630 /* NSDictionary+CordovaPreferences.m */; };
 		30C684801406CB38004C1A8E /* CDVWhitelist.h in Headers */ = {isa = PBXBuildFile; fileRef = 30C6847E1406CB38004C1A8E /* CDVWhitelist.h */; settings = {ATTRIBUTES = (Public, ); }; };
 		30C684821406CB38004C1A8E /* CDVWhitelist.m in Sources */ = {isa = PBXBuildFile; fileRef = 30C6847F1406CB38004C1A8E /* CDVWhitelist.m */; };
 		30C684941407044B004C1A8E /* CDVURLProtocol.h in Headers */ = {isa = PBXBuildFile; fileRef = 30C684921407044A004C1A8E /* CDVURLProtocol.h */; settings = {ATTRIBUTES = (Public, ); }; };
 		30C684961407044B004C1A8E /* CDVURLProtocol.m in Sources */ = {isa = PBXBuildFile; fileRef = 30C684931407044A004C1A8E /* CDVURLProtocol.m */; };
-		30D552E11A0AB1F5002007BB /* CDVWebViewEngineProtocol.h in Headers */ = {isa = PBXBuildFile; fileRef = 30D552E01A0AB1F5002007BB /* CDVWebViewEngineProtocol.h */; settings = {ATTRIBUTES = (Public, ); }; };
 		30E33AF213A7E24B00594D64 /* CDVPlugin.h in Headers */ = {isa = PBXBuildFile; fileRef = 30E33AF013A7E24B00594D64 /* CDVPlugin.h */; settings = {ATTRIBUTES = (Public, ); }; };
 		30E33AF313A7E24B00594D64 /* CDVPlugin.m in Sources */ = {isa = PBXBuildFile; fileRef = 30E33AF113A7E24B00594D64 /* CDVPlugin.m */; };
 		30E563D013E217EC00C949AA /* NSMutableArray+QueueAdditions.m in Sources */ = {isa = PBXBuildFile; fileRef = 30E563CE13E217EC00C949AA /* NSMutableArray+QueueAdditions.m */; };
-		30E6B8CD1A8ADD900025B9EE /* CDVHandleOpenURL.h in Headers */ = {isa = PBXBuildFile; fileRef = 30E6B8CB1A8ADD900025B9EE /* CDVHandleOpenURL.h */; };
-		30E6B8CE1A8ADD900025B9EE /* CDVHandleOpenURL.m in Sources */ = {isa = PBXBuildFile; fileRef = 30E6B8CC1A8ADD900025B9EE /* CDVHandleOpenURL.m */; };
 		30F5EBAB14CA26E700987760 /* CDVCommandDelegate.h in Headers */ = {isa = PBXBuildFile; fileRef = 30F5EBA914CA26E700987760 /* CDVCommandDelegate.h */; settings = {ATTRIBUTES = (Public, ); }; };
 		7E14B5A81705050A0032169E /* CDVTimer.h in Headers */ = {isa = PBXBuildFile; fileRef = 7E14B5A61705050A0032169E /* CDVTimer.h */; settings = {ATTRIBUTES = (Public, ); }; };
 		7E14B5A91705050A0032169E /* CDVTimer.m in Sources */ = {isa = PBXBuildFile; fileRef = 7E14B5A71705050A0032169E /* CDVTimer.m */; };
@@ -43,15 +46,8 @@
 		EB6A98571A77FA430013FCDB /* NSData+Base64.h in Headers */ = {isa = PBXBuildFile; fileRef = 8887FD501090FBE7009987E8 /* NSData+Base64.h */; settings = {ATTRIBUTES = (Public, ); }; };
 		EB96673B16A8970A00D86CDF /* CDVUserAgentUtil.h in Headers */ = {isa = PBXBuildFile; fileRef = EB96673916A8970900D86CDF /* CDVUserAgentUtil.h */; settings = {ATTRIBUTES = (Public, ); }; };
 		EB96673C16A8970A00D86CDF /* CDVUserAgentUtil.m in Sources */ = {isa = PBXBuildFile; fileRef = EB96673A16A8970900D86CDF /* CDVUserAgentUtil.m */; };
-<<<<<<< HEAD
-		EBFF4DBC16D3FE2E008F452B /* CDVWebViewDelegate.m in Sources */ = {isa = PBXBuildFile; fileRef = EBFF4DBA16D3FE2E008F452B /* CDVWebViewDelegate.m */; };
-		EBFF4DBD16D3FE2E008F452B /* CDVWebViewDelegate.h in Headers */ = {isa = PBXBuildFile; fileRef = EBFF4DBB16D3FE2E008F452B /* CDVWebViewDelegate.h */; settings = {ATTRIBUTES = (Public, ); }; };
-=======
-		EBA3557315ABD38C00F4DE24 /* NSArray+Comparisons.h in Headers */ = {isa = PBXBuildFile; fileRef = EBA3557115ABD38C00F4DE24 /* NSArray+Comparisons.h */; settings = {ATTRIBUTES = (Public, ); }; };
-		EBA3557515ABD38C00F4DE24 /* NSArray+Comparisons.m in Sources */ = {isa = PBXBuildFile; fileRef = EBA3557215ABD38C00F4DE24 /* NSArray+Comparisons.m */; };
 		EBFF4DBC16D3FE2E008F452B /* CDVUIWebViewDelegate.m in Sources */ = {isa = PBXBuildFile; fileRef = EBFF4DBA16D3FE2E008F452B /* CDVUIWebViewDelegate.m */; };
-		EBFF4DBD16D3FE2E008F452B /* CDVUIWebViewDelegate.h in Headers */ = {isa = PBXBuildFile; fileRef = EBFF4DBB16D3FE2E008F452B /* CDVUIWebViewDelegate.h */; settings = {ATTRIBUTES = (Public, ); }; };
->>>>>>> 270002c4
+		EBFF4DBD16D3FE2E008F452B /* CDVUIWebViewDelegate.h in Headers */ = {isa = PBXBuildFile; fileRef = EBFF4DBB16D3FE2E008F452B /* CDVUIWebViewDelegate.h */; };
 		F858FBC6166009A8007DA594 /* CDVConfigParser.h in Headers */ = {isa = PBXBuildFile; fileRef = F858FBC4166009A8007DA594 /* CDVConfigParser.h */; settings = {ATTRIBUTES = (Public, ); }; };
 		F858FBC7166009A8007DA594 /* CDVConfigParser.m in Sources */ = {isa = PBXBuildFile; fileRef = F858FBC5166009A8007DA594 /* CDVConfigParser.m */; };
 /* End PBXBuildFile section */
@@ -65,22 +61,22 @@
 		3034979A1513D56A0090E688 /* CDVLocalStorage.h */ = {isa = PBXFileReference; fileEncoding = 4; lastKnownFileType = sourcecode.c.h; name = CDVLocalStorage.h; path = Classes/CDVLocalStorage.h; sourceTree = "<group>"; };
 		3034979B1513D56A0090E688 /* CDVLocalStorage.m */ = {isa = PBXFileReference; fileEncoding = 4; lastKnownFileType = sourcecode.c.objc; name = CDVLocalStorage.m; path = Classes/CDVLocalStorage.m; sourceTree = "<group>"; };
 		30392E4D14F4FCAB00B9E0B8 /* CDVAvailability.h */ = {isa = PBXFileReference; fileEncoding = 4; lastKnownFileType = sourcecode.c.h; name = CDVAvailability.h; path = Classes/CDVAvailability.h; sourceTree = "<group>"; };
+		306ADADC1AAA739800CAC885 /* CDVHandleOpenURL.h */ = {isa = PBXFileReference; fileEncoding = 4; lastKnownFileType = sourcecode.c.h; name = CDVHandleOpenURL.h; path = Classes/CDVHandleOpenURL.h; sourceTree = "<group>"; };
+		306ADADE1AAA73A800CAC885 /* CDVHandleOpenURL.m */ = {isa = PBXFileReference; fileEncoding = 4; lastKnownFileType = sourcecode.c.objc; name = CDVHandleOpenURL.m; path = Classes/CDVHandleOpenURL.m; sourceTree = "<group>"; };
+		306ADAE11AAA73E100CAC885 /* CDVUIWebViewEngine.m */ = {isa = PBXFileReference; fileEncoding = 4; lastKnownFileType = sourcecode.c.objc; name = CDVUIWebViewEngine.m; path = Classes/CDVUIWebViewEngine.m; sourceTree = "<group>"; };
+		306ADAE21AAA73E100CAC885 /* CDVWebViewEngineProtocol.h */ = {isa = PBXFileReference; fileEncoding = 4; lastKnownFileType = sourcecode.c.h; name = CDVWebViewEngineProtocol.h; path = Classes/CDVWebViewEngineProtocol.h; sourceTree = "<group>"; };
+		306ADAE31AAA73E100CAC885 /* NSDictionary+CordovaPreferences.h */ = {isa = PBXFileReference; fileEncoding = 4; lastKnownFileType = sourcecode.c.h; name = "NSDictionary+CordovaPreferences.h"; path = "Classes/NSDictionary+CordovaPreferences.h"; sourceTree = "<group>"; };
+		306ADAE41AAA73E100CAC885 /* NSDictionary+CordovaPreferences.m */ = {isa = PBXFileReference; fileEncoding = 4; lastKnownFileType = sourcecode.c.objc; name = "NSDictionary+CordovaPreferences.m"; path = "Classes/NSDictionary+CordovaPreferences.m"; sourceTree = "<group>"; };
 		3073E9EC1656D51200957977 /* CDVScreenOrientationDelegate.h */ = {isa = PBXFileReference; fileEncoding = 4; lastKnownFileType = sourcecode.c.h; name = CDVScreenOrientationDelegate.h; path = Classes/CDVScreenOrientationDelegate.h; sourceTree = "<group>"; };
-		3083EB961A0AF23A00548672 /* CDVUIWebViewEngine.h */ = {isa = PBXFileReference; fileEncoding = 4; lastKnownFileType = sourcecode.c.h; name = CDVUIWebViewEngine.h; path = Classes/CDVUIWebViewEngine.h; sourceTree = "<group>"; };
-		3083EB971A0AF23A00548672 /* CDVUIWebViewEngine.m */ = {isa = PBXFileReference; fileEncoding = 4; lastKnownFileType = sourcecode.c.objc; name = CDVUIWebViewEngine.m; path = Classes/CDVUIWebViewEngine.m; sourceTree = "<group>"; };
-		30B7A65A1A0B73AF0010C630 /* NSDictionary+CordovaPreferences.h */ = {isa = PBXFileReference; fileEncoding = 4; lastKnownFileType = sourcecode.c.h; name = "NSDictionary+CordovaPreferences.h"; path = "Classes/NSDictionary+CordovaPreferences.h"; sourceTree = "<group>"; };
 		30B7A65B1A0B73AF0010C630 /* NSDictionary+CordovaPreferences.m */ = {isa = PBXFileReference; fileEncoding = 4; lastKnownFileType = sourcecode.c.objc; name = "NSDictionary+CordovaPreferences.m"; path = "Classes/NSDictionary+CordovaPreferences.m"; sourceTree = "<group>"; };
 		30C6847E1406CB38004C1A8E /* CDVWhitelist.h */ = {isa = PBXFileReference; fileEncoding = 4; lastKnownFileType = sourcecode.c.h; name = CDVWhitelist.h; path = Classes/CDVWhitelist.h; sourceTree = "<group>"; };
 		30C6847F1406CB38004C1A8E /* CDVWhitelist.m */ = {isa = PBXFileReference; fileEncoding = 4; lastKnownFileType = sourcecode.c.objc; name = CDVWhitelist.m; path = Classes/CDVWhitelist.m; sourceTree = "<group>"; };
 		30C684921407044A004C1A8E /* CDVURLProtocol.h */ = {isa = PBXFileReference; fileEncoding = 4; lastKnownFileType = sourcecode.c.h; name = CDVURLProtocol.h; path = Classes/CDVURLProtocol.h; sourceTree = "<group>"; };
 		30C684931407044A004C1A8E /* CDVURLProtocol.m */ = {isa = PBXFileReference; fileEncoding = 4; lastKnownFileType = sourcecode.c.objc; name = CDVURLProtocol.m; path = Classes/CDVURLProtocol.m; sourceTree = "<group>"; };
-		30D552E01A0AB1F5002007BB /* CDVWebViewEngineProtocol.h */ = {isa = PBXFileReference; fileEncoding = 4; lastKnownFileType = sourcecode.c.h; name = CDVWebViewEngineProtocol.h; path = Classes/CDVWebViewEngineProtocol.h; sourceTree = "<group>"; };
 		30E33AF013A7E24B00594D64 /* CDVPlugin.h */ = {isa = PBXFileReference; fileEncoding = 4; lastKnownFileType = sourcecode.c.h; name = CDVPlugin.h; path = Classes/CDVPlugin.h; sourceTree = "<group>"; };
 		30E33AF113A7E24B00594D64 /* CDVPlugin.m */ = {isa = PBXFileReference; fileEncoding = 4; lastKnownFileType = sourcecode.c.objc; name = CDVPlugin.m; path = Classes/CDVPlugin.m; sourceTree = "<group>"; };
 		30E563CD13E217EC00C949AA /* NSMutableArray+QueueAdditions.h */ = {isa = PBXFileReference; fileEncoding = 4; lastKnownFileType = sourcecode.c.h; name = "NSMutableArray+QueueAdditions.h"; path = "Classes/NSMutableArray+QueueAdditions.h"; sourceTree = "<group>"; };
 		30E563CE13E217EC00C949AA /* NSMutableArray+QueueAdditions.m */ = {isa = PBXFileReference; fileEncoding = 4; lastKnownFileType = sourcecode.c.objc; name = "NSMutableArray+QueueAdditions.m"; path = "Classes/NSMutableArray+QueueAdditions.m"; sourceTree = "<group>"; };
-		30E6B8CB1A8ADD900025B9EE /* CDVHandleOpenURL.h */ = {isa = PBXFileReference; fileEncoding = 4; lastKnownFileType = sourcecode.c.h; name = CDVHandleOpenURL.h; path = Classes/CDVHandleOpenURL.h; sourceTree = "<group>"; };
-		30E6B8CC1A8ADD900025B9EE /* CDVHandleOpenURL.m */ = {isa = PBXFileReference; fileEncoding = 4; lastKnownFileType = sourcecode.c.objc; name = CDVHandleOpenURL.m; path = Classes/CDVHandleOpenURL.m; sourceTree = "<group>"; };
 		30F5EBA914CA26E700987760 /* CDVCommandDelegate.h */ = {isa = PBXFileReference; fileEncoding = 4; lastKnownFileType = sourcecode.c.h; name = CDVCommandDelegate.h; path = Classes/CDVCommandDelegate.h; sourceTree = "<group>"; };
 		68A32D7114102E1C006B237C /* libCordova.a */ = {isa = PBXFileReference; explicitFileType = archive.ar; includeInIndex = 0; path = libCordova.a; sourceTree = BUILT_PRODUCTS_DIR; };
 		7E14B5A61705050A0032169E /* CDVTimer.h */ = {isa = PBXFileReference; fileEncoding = 4; lastKnownFileType = sourcecode.c.h; name = CDVTimer.h; path = Classes/CDVTimer.h; sourceTree = "<group>"; };
@@ -101,15 +97,8 @@
 		EB6A98531A77EE470013FCDB /* CDVJSON_private.h */ = {isa = PBXFileReference; fileEncoding = 4; lastKnownFileType = sourcecode.c.h; name = CDVJSON_private.h; path = Classes/CDVJSON_private.h; sourceTree = "<group>"; };
 		EB96673916A8970900D86CDF /* CDVUserAgentUtil.h */ = {isa = PBXFileReference; fileEncoding = 4; lastKnownFileType = sourcecode.c.h; name = CDVUserAgentUtil.h; path = Classes/CDVUserAgentUtil.h; sourceTree = "<group>"; };
 		EB96673A16A8970900D86CDF /* CDVUserAgentUtil.m */ = {isa = PBXFileReference; fileEncoding = 4; lastKnownFileType = sourcecode.c.objc; name = CDVUserAgentUtil.m; path = Classes/CDVUserAgentUtil.m; sourceTree = "<group>"; };
-<<<<<<< HEAD
-		EBFF4DBA16D3FE2E008F452B /* CDVWebViewDelegate.m */ = {isa = PBXFileReference; fileEncoding = 4; lastKnownFileType = sourcecode.c.objc; name = CDVWebViewDelegate.m; path = Classes/CDVWebViewDelegate.m; sourceTree = "<group>"; };
-		EBFF4DBB16D3FE2E008F452B /* CDVWebViewDelegate.h */ = {isa = PBXFileReference; fileEncoding = 4; lastKnownFileType = sourcecode.c.h; name = CDVWebViewDelegate.h; path = Classes/CDVWebViewDelegate.h; sourceTree = "<group>"; };
-=======
-		EBA3557115ABD38C00F4DE24 /* NSArray+Comparisons.h */ = {isa = PBXFileReference; fileEncoding = 4; lastKnownFileType = sourcecode.c.h; name = "NSArray+Comparisons.h"; path = "Classes/NSArray+Comparisons.h"; sourceTree = "<group>"; };
-		EBA3557215ABD38C00F4DE24 /* NSArray+Comparisons.m */ = {isa = PBXFileReference; fileEncoding = 4; lastKnownFileType = sourcecode.c.objc; name = "NSArray+Comparisons.m"; path = "Classes/NSArray+Comparisons.m"; sourceTree = "<group>"; };
 		EBFF4DBA16D3FE2E008F452B /* CDVUIWebViewDelegate.m */ = {isa = PBXFileReference; fileEncoding = 4; lastKnownFileType = sourcecode.c.objc; name = CDVUIWebViewDelegate.m; path = Classes/CDVUIWebViewDelegate.m; sourceTree = "<group>"; };
 		EBFF4DBB16D3FE2E008F452B /* CDVUIWebViewDelegate.h */ = {isa = PBXFileReference; fileEncoding = 4; lastKnownFileType = sourcecode.c.h; name = CDVUIWebViewDelegate.h; path = Classes/CDVUIWebViewDelegate.h; sourceTree = "<group>"; };
->>>>>>> 270002c4
 		F858FBC4166009A8007DA594 /* CDVConfigParser.h */ = {isa = PBXFileReference; fileEncoding = 4; lastKnownFileType = sourcecode.c.h; name = CDVConfigParser.h; path = Classes/CDVConfigParser.h; sourceTree = "<group>"; };
 		F858FBC5166009A8007DA594 /* CDVConfigParser.m */ = {isa = PBXFileReference; fileEncoding = 4; lastKnownFileType = sourcecode.c.objc; name = CDVConfigParser.m; path = Classes/CDVConfigParser.m; sourceTree = "<group>"; };
 /* End PBXFileReference section */
@@ -147,65 +136,6 @@
 		888700D710922F56009987E8 /* Public */ = {
 			isa = PBXGroup;
 			children = (
-<<<<<<< HEAD
-=======
-				68A32D7414103017006B237C /* AddressBook.framework */,
-				8220B5C316D5427E00EC3921 /* AssetsLibrary.framework */,
-				686357DC14100B1600DF4CF2 /* CoreMedia.framework */,
-				686357CE14100ADA00DF4CF2 /* AudioToolbox.framework */,
-				686357CF14100ADB00DF4CF2 /* AVFoundation.framework */,
-				686357D014100ADE00DF4CF2 /* CoreLocation.framework */,
-				686357D214100AE700DF4CF2 /* MobileCoreServices.framework */,
-				686357D414100AF200DF4CF2 /* SystemConfiguration.framework */,
-				686357CC14100AAD00DF4CF2 /* AddressBookUI.framework */,
-				686357AA141002F100DF4CF2 /* UIKit.framework */,
-				686357AC141002F100DF4CF2 /* Foundation.framework */,
-				686357AE141002F100DF4CF2 /* CoreGraphics.framework */,
-			);
-			name = Frameworks;
-			sourceTree = "<group>";
-		};
-		3054098714B77FF3009841CA /* Cleaver */ = {
-			isa = PBXGroup;
-			children = (
-				30CD6C651A0768DA00522A22 /* UIWebView */,
-				30D552E01A0AB1F5002007BB /* CDVWebViewEngineProtocol.h */,
-				F858FBC4166009A8007DA594 /* CDVConfigParser.h */,
-				F858FBC5166009A8007DA594 /* CDVConfigParser.m */,
-				8852C43614B65FD800F0E735 /* CDVViewController.h */,
-				8852C43714B65FD800F0E735 /* CDVViewController.m */,
-				EB3B3545161CB44D003DBE7D /* CDVCommandQueue.h */,
-				EB3B3546161CB44D003DBE7D /* CDVCommandQueue.m */,
-			);
-			name = Cleaver;
-			sourceTree = "<group>";
-		};
-		30CD6C651A0768DA00522A22 /* UIWebView */ = {
-			isa = PBXGroup;
-			children = (
-				EBFF4DBA16D3FE2E008F452B /* CDVUIWebViewDelegate.m */,
-				EBFF4DBB16D3FE2E008F452B /* CDVUIWebViewDelegate.h */,
-				3083EB961A0AF23A00548672 /* CDVUIWebViewEngine.h */,
-				3083EB971A0AF23A00548672 /* CDVUIWebViewEngine.m */,
-			);
-			name = UIWebView;
-			sourceTree = "<group>";
-		};
-		32C88DFF0371C24200C91783 /* Other Sources */ = {
-			isa = PBXGroup;
-			children = (
-				AA747D9E0F9514B9006C5449 /* CordovaLib_Prefix.pch */,
-			);
-			name = "Other Sources";
-			sourceTree = "<group>";
-		};
-		888700D710922F56009987E8 /* Commands */ = {
-			isa = PBXGroup;
-			children = (
-				30E6B8CB1A8ADD900025B9EE /* CDVHandleOpenURL.h */,
-				30E6B8CC1A8ADD900025B9EE /* CDVHandleOpenURL.m */,
-				7E22B88419E4C0210026F95E /* CDVAvailabilityDeprecated.h */,
->>>>>>> 270002c4
 				301F2F2914F3C9CA003FE9FC /* CDV.h */,
 				30392E4D14F4FCAB00B9E0B8 /* CDVAvailability.h */,
 				EB6A983F1A729CD70013FCDB /* CDVAvailabilityDeprecated.h */,
@@ -231,10 +161,11 @@
 				F858FBC5166009A8007DA594 /* CDVConfigParser.m */,
 				EB96673916A8970900D86CDF /* CDVUserAgentUtil.h */,
 				EB96673A16A8970900D86CDF /* CDVUserAgentUtil.m */,
-				EBFF4DBA16D3FE2E008F452B /* CDVWebViewDelegate.m */,
-				EBFF4DBB16D3FE2E008F452B /* CDVWebViewDelegate.h */,
+				EBFF4DBA16D3FE2E008F452B /* CDVUIWebViewDelegate.m */,
+				EBFF4DBB16D3FE2E008F452B /* CDVUIWebViewDelegate.h */,
 				8887FD501090FBE7009987E8 /* NSData+Base64.h */,
 				8887FD511090FBE7009987E8 /* NSData+Base64.m */,
+				306ADAE21AAA73E100CAC885 /* CDVWebViewEngineProtocol.h */,
 			);
 			name = Public;
 			sourceTree = "<group>";
@@ -242,10 +173,14 @@
 		888700D910923009009987E8 /* Private */ = {
 			isa = PBXGroup;
 			children = (
+				306ADAE31AAA73E100CAC885 /* NSDictionary+CordovaPreferences.h */,
+				306ADAE11AAA73E100CAC885 /* CDVUIWebViewEngine.m */,
+				306ADAE41AAA73E100CAC885 /* NSDictionary+CordovaPreferences.m */,
+				306ADADE1AAA73A800CAC885 /* CDVHandleOpenURL.m */,
+				306ADADC1AAA739800CAC885 /* CDVHandleOpenURL.h */,
 				302965BB13A94E9D007046C5 /* CDVDebug.h */,
 				30E563CD13E217EC00C949AA /* NSMutableArray+QueueAdditions.h */,
 				30E563CE13E217EC00C949AA /* NSMutableArray+QueueAdditions.m */,
-<<<<<<< HEAD
 				EB3B3545161CB44D003DBE7D /* CDVCommandQueue.h */,
 				EB3B3546161CB44D003DBE7D /* CDVCommandQueue.m */,
 				EB3B357A161F2A44003DBE7D /* CDVCommandDelegateImpl.h */,
@@ -253,24 +188,6 @@
 				EB6A98521A77EE470013FCDB /* CDVJSON_private.m */,
 				EB6A98531A77EE470013FCDB /* CDVJSON_private.h */,
 				AA747D9E0F9514B9006C5449 /* CordovaLib_Prefix.pch */,
-=======
-				8887FD501090FBE7009987E8 /* NSData+Base64.h */,
-				8887FD511090FBE7009987E8 /* NSData+Base64.m */,
-				7E14B5A61705050A0032169E /* CDVTimer.h */,
-				7E14B5A71705050A0032169E /* CDVTimer.m */,
-				30B7A65A1A0B73AF0010C630 /* NSDictionary+CordovaPreferences.h */,
-				30B7A65B1A0B73AF0010C630 /* NSDictionary+CordovaPreferences.m */,
-			);
-			name = Util;
-			sourceTree = "<group>";
-		};
-		8887FD101090FB43009987E8 /* Classes */ = {
-			isa = PBXGroup;
-			children = (
-				3054098714B77FF3009841CA /* Cleaver */,
-				888700D710922F56009987E8 /* Commands */,
-				888700D910923009009987E8 /* Util */,
->>>>>>> 270002c4
 			);
 			name = Private;
 			sourceTree = "<group>";
@@ -287,27 +204,24 @@
 				EB6A98401A729CD70013FCDB /* CDVAvailabilityDeprecated.h in Headers */,
 				30E33AF213A7E24B00594D64 /* CDVPlugin.h in Headers */,
 				1F92F4A01314023E0046367C /* CDVPluginResult.h in Headers */,
-				30E6B8CD1A8ADD900025B9EE /* CDVHandleOpenURL.h in Headers */,
+				306ADAE71AAA73E100CAC885 /* NSDictionary+CordovaPreferences.h in Headers */,
 				8852C43A14B65FD800F0E735 /* CDVViewController.h in Headers */,
 				30F5EBAB14CA26E700987760 /* CDVCommandDelegate.h in Headers */,
 				30C684941407044B004C1A8E /* CDVURLProtocol.h in Headers */,
 				8887FD741090FBE7009987E8 /* CDVInvokedUrlCommand.h in Headers */,
 				30C684801406CB38004C1A8E /* CDVWhitelist.h in Headers */,
 				3034979C1513D56A0090E688 /* CDVLocalStorage.h in Headers */,
+				306ADADD1AAA739800CAC885 /* CDVHandleOpenURL.h in Headers */,
 				3073E9ED1656D51200957977 /* CDVScreenOrientationDelegate.h in Headers */,
 				7E14B5A81705050A0032169E /* CDVTimer.h in Headers */,
 				F858FBC6166009A8007DA594 /* CDVConfigParser.h in Headers */,
-<<<<<<< HEAD
-=======
-				30F3930B169F839700B22307 /* CDVJSON.h in Headers */,
+				306ADAE61AAA73E100CAC885 /* CDVWebViewEngineProtocol.h in Headers */,
+				EB96673B16A8970A00D86CDF /* CDVUserAgentUtil.h in Headers */,
+				306ADAEA1AAA745400CAC885 /* CDVCommandQueue.h in Headers */,
+				EB6A98571A77FA430013FCDB /* NSData+Base64.h in Headers */,
+				306ADAEB1AAA747100CAC885 /* NSMutableArray+QueueAdditions.h in Headers */,
+				306ADAEC1AAA753300CAC885 /* CDVCommandDelegateImpl.h in Headers */,
 				EBFF4DBD16D3FE2E008F452B /* CDVUIWebViewDelegate.h in Headers */,
-				30B7A65C1A0B73AF0010C630 /* NSDictionary+CordovaPreferences.h in Headers */,
-				3083EB981A0AF23A00548672 /* CDVUIWebViewEngine.h in Headers */,
-				30D552E11A0AB1F5002007BB /* CDVWebViewEngineProtocol.h in Headers */,
->>>>>>> 270002c4
-				EB96673B16A8970A00D86CDF /* CDVUserAgentUtil.h in Headers */,
-				EBFF4DBD16D3FE2E008F452B /* CDVWebViewDelegate.h in Headers */,
-				EB6A98571A77FA430013FCDB /* NSData+Base64.h in Headers */,
 			);
 			runOnlyForDeploymentPostprocessing = 0;
 		};
@@ -367,6 +281,7 @@
 			files = (
 				8887FD751090FBE7009987E8 /* CDVInvokedUrlCommand.m in Sources */,
 				8887FD901090FBE7009987E8 /* NSData+Base64.m in Sources */,
+				306ADAE81AAA73E100CAC885 /* NSDictionary+CordovaPreferences.m in Sources */,
 				1F92F4A11314023E0046367C /* CDVPluginResult.m in Sources */,
 				30B7A65D1A0B73AF0010C630 /* NSDictionary+CordovaPreferences.m in Sources */,
 				30E33AF313A7E24B00594D64 /* CDVPlugin.m in Sources */,
@@ -375,17 +290,13 @@
 				30C684961407044B004C1A8E /* CDVURLProtocol.m in Sources */,
 				8852C43C14B65FD800F0E735 /* CDVViewController.m in Sources */,
 				3034979E1513D56A0090E688 /* CDVLocalStorage.m in Sources */,
+				306ADAE51AAA73E100CAC885 /* CDVUIWebViewEngine.m in Sources */,
 				EB3B3548161CB44D003DBE7D /* CDVCommandQueue.m in Sources */,
 				EB6A98541A77EE470013FCDB /* CDVJSON_private.m in Sources */,
 				EB3B357D161F2A45003DBE7D /* CDVCommandDelegateImpl.m in Sources */,
 				F858FBC7166009A8007DA594 /* CDVConfigParser.m in Sources */,
-<<<<<<< HEAD
-=======
-				30F3930C169F839700B22307 /* CDVJSON.m in Sources */,
-				3083EB991A0AF23A00548672 /* CDVUIWebViewEngine.m in Sources */,
->>>>>>> 270002c4
 				EB96673C16A8970A00D86CDF /* CDVUserAgentUtil.m in Sources */,
-				30E6B8CE1A8ADD900025B9EE /* CDVHandleOpenURL.m in Sources */,
+				306ADAE01AAA73BA00CAC885 /* CDVHandleOpenURL.m in Sources */,
 				EBFF4DBC16D3FE2E008F452B /* CDVUIWebViewDelegate.m in Sources */,
 				7E14B5A91705050A0032169E /* CDVTimer.m in Sources */,
 			);
