/*
 Licensed to the Apache Software Foundation (ASF) under one
 or more contributor license agreements.  See the NOTICE file
 distributed with this work for additional information
 regarding copyright ownership.  The ASF licenses this file
 to you under the Apache License, Version 2.0 (the
 "License"); you may not use this file except in compliance
 with the License.  You may obtain a copy of the License at

 http://www.apache.org/licenses/LICENSE-2.0

 Unless required by applicable law or agreed to in writing,
 software distributed under the License is distributed on an
 "AS IS" BASIS, WITHOUT WARRANTIES OR CONDITIONS OF ANY
 KIND, either express or implied.  See the License for the
 specific language governing permissions and limitations
 under the License.
 */

#import "CDVJSON_private.h"

@implementation NSArray (CDVJSONSerializing)

- (NSString*)cdv_JSONString
{
<<<<<<< HEAD
    NSError* error = nil;
    NSData* jsonData = [NSJSONSerialization dataWithJSONObject:self
                                                       options:0
                                                         error:&error];

    if (error != nil) {
        NSLog(@"NSArray JSONString error: %@", [error localizedDescription]);
        return nil;
    } else {
        return [[NSString alloc] initWithData:jsonData encoding:NSUTF8StringEncoding];
    }
=======
    return [self cdv_JSONString];
>>>>>>> 3815e83f
}

@end

@implementation NSDictionary (CDVJSONSerializing)

- (NSString*)cdv_JSONString
{
    return [self cdv_JSONString];
}

@end

@implementation NSString (CDVJSONSerializing)

- (id)cdv_JSONObject
{
    return [self cdv_JSONObject];
}

- (id)cdv_JSONFragment
{
    return [self cdv_JSONFragment];
}

@end<|MERGE_RESOLUTION|>--- conflicted
+++ resolved
@@ -23,21 +23,7 @@
 
 - (NSString*)cdv_JSONString
 {
-<<<<<<< HEAD
-    NSError* error = nil;
-    NSData* jsonData = [NSJSONSerialization dataWithJSONObject:self
-                                                       options:0
-                                                         error:&error];
-
-    if (error != nil) {
-        NSLog(@"NSArray JSONString error: %@", [error localizedDescription]);
-        return nil;
-    } else {
-        return [[NSString alloc] initWithData:jsonData encoding:NSUTF8StringEncoding];
-    }
-=======
     return [self cdv_JSONString];
->>>>>>> 3815e83f
 }
 
 @end
