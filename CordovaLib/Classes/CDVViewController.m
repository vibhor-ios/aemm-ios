/*
 Licensed to the Apache Software Foundation (ASF) under one
 or more contributor license agreements.  See the NOTICE file
 distributed with this work for additional information
 regarding copyright ownership.  The ASF licenses this file
 to you under the Apache License, Version 2.0 (the
 "License"); you may not use this file except in compliance
 with the License.  You may obtain a copy of the License at

 http://www.apache.org/licenses/LICENSE-2.0

 Unless required by applicable law or agreed to in writing,
 software distributed under the License is distributed on an
 "AS IS" BASIS, WITHOUT WARRANTIES OR CONDITIONS OF ANY
 KIND, either express or implied.  See the License for the
 specific language governing permissions and limitations
 under the License.
 */

#import "CDV.h"
<<<<<<< HEAD
#import "CDVUIWebViewDelegate.h"
#import "NSDictionary+CordovaPreferences.h"
=======
#import "CDVCommandDelegateImpl.h"
#import "CDVConfigParser.h"
#import "CDVUserAgentUtil.h"
#import "CDVWebViewDelegate.h"
#import <AVFoundation/AVFoundation.h>
#import "CDVHandleOpenURL.h"
>>>>>>> b3c26fcd

#import <objc/message.h>
#import <AVFoundation/AVFoundation.h>

@interface CDVViewController () {
    NSInteger _userAgentLockToken;
}

@property (nonatomic, readwrite, strong) NSXMLParser* configParser;
@property (nonatomic, readwrite, strong) NSMutableDictionary* settings;
@property (nonatomic, readwrite, strong) CDVWhitelist* whitelist;
@property (nonatomic, readwrite, strong) NSMutableDictionary* pluginObjects;
@property (nonatomic, readwrite, strong) NSArray* startupPluginNames;
@property (nonatomic, readwrite, strong) NSDictionary* pluginsMap;
@property (nonatomic, readwrite, strong) NSArray* supportedOrientations;
@property (nonatomic, readwrite, assign) BOOL loadFromString;
@property (nonatomic, readwrite, strong) id <CDVWebViewEngineProtocol> webViewEngine;

@property (readwrite, assign) BOOL initialized;

@property (atomic, strong) NSURL* openURL;

@end

@implementation CDVViewController

@synthesize supportedOrientations;
@synthesize pluginObjects, pluginsMap, whitelist, startupPluginNames;
@synthesize configParser, settings, loadFromString;
@synthesize wwwFolderName, startPage, initialized, openURL, baseUserAgent;
@synthesize commandDelegate = _commandDelegate;
@synthesize commandQueue = _commandQueue;
@synthesize webViewEngine = _webViewEngine;
@dynamic webView;

- (void)__init
{
    if ((self != nil) && !self.initialized) {
        _commandQueue = [[CDVCommandQueue alloc] initWithViewController:self];
        _commandDelegate = [[CDVCommandDelegateImpl alloc] initWithViewController:self];
        [[NSNotificationCenter defaultCenter] addObserver:self selector:@selector(onAppWillTerminate:)
                                                     name:UIApplicationWillTerminateNotification object:nil];
        [[NSNotificationCenter defaultCenter] addObserver:self selector:@selector(onAppWillResignActive:)
                                                     name:UIApplicationWillResignActiveNotification object:nil];
        [[NSNotificationCenter defaultCenter] addObserver:self selector:@selector(onAppDidBecomeActive:)
                                                     name:UIApplicationDidBecomeActiveNotification object:nil];

        [[NSNotificationCenter defaultCenter] addObserver:self selector:@selector(onAppWillEnterForeground:)
                                                     name:UIApplicationWillEnterForegroundNotification object:nil];
        [[NSNotificationCenter defaultCenter] addObserver:self selector:@selector(onAppDidEnterBackground:)
                                                     name:UIApplicationDidEnterBackgroundNotification object:nil];
        [[NSNotificationCenter defaultCenter] addObserver:self selector:@selector(onPageDidLoad:)
                                                     name:CDVPageDidLoadNotification object:nil];

        // read from UISupportedInterfaceOrientations (or UISupportedInterfaceOrientations~iPad, if its iPad) from -Info.plist
        self.supportedOrientations = [self parseInterfaceOrientations:
            [[[NSBundle mainBundle] infoDictionary] objectForKey:@"UISupportedInterfaceOrientations"]];

        [self printVersion];
        [self printMultitaskingInfo];
        [self printPlatformVersionWarning];
        self.initialized = YES;

        // load config.xml settings
        [self loadSettings];
    }
}

- (id)initWithNibName:(NSString*)nibNameOrNil bundle:(NSBundle*)nibBundleOrNil
{
    self = [super initWithNibName:nibNameOrNil bundle:nibBundleOrNil];
    [self __init];
    return self;
}

- (id)initWithCoder:(NSCoder*)aDecoder
{
    self = [super initWithCoder:aDecoder];
    [self __init];
    return self;
}

- (id)init
{
    self = [super init];
    [self __init];
    return self;
}

- (void)viewWillAppear:(BOOL)animated
{
    [super viewWillAppear:animated];
}

- (void)viewWillDisappear:(BOOL)animated
{
    [super viewWillDisappear:animated];
}

- (void)printVersion
{
    NSLog(@"Apache Cordova native platform version %@ is starting.", CDV_VERSION);
}

- (void)printPlatformVersionWarning
{
    if (!IsAtLeastiOSVersion(@"6.0")) {
        NSLog(@"CRITICAL: For Cordova 3.5.0 and above, you will need to upgrade to at least iOS 6.0 or greater. Your current version of iOS is %@.",
            [[UIDevice currentDevice] systemVersion]
            );
    }
}

- (void)printMultitaskingInfo
{
    UIDevice* device = [UIDevice currentDevice];
    BOOL backgroundSupported = NO;

    if ([device respondsToSelector:@selector(isMultitaskingSupported)]) {
        backgroundSupported = device.multitaskingSupported;
    }

    NSNumber* exitsOnSuspend = [[NSBundle mainBundle] objectForInfoDictionaryKey:@"UIApplicationExitsOnSuspend"];
    if (exitsOnSuspend == nil) { // if it's missing, it should be NO (i.e. multi-tasking on by default)
        exitsOnSuspend = [NSNumber numberWithBool:NO];
    }

    NSLog(@"Multi-tasking -> Device: %@, App: %@", (backgroundSupported ? @"YES" : @"NO"), (![exitsOnSuspend intValue]) ? @"YES" : @"NO");
}

- (BOOL)URLisAllowed:(NSURL*)url
{
    if (self.whitelist == nil) {
        return YES;
    }

    return [self.whitelist URLIsAllowed:url];
}

- (void)loadSettings
{
    CDVConfigParser* delegate = [[CDVConfigParser alloc] init];

    // read from config.xml in the app bundle
    NSString* path = [[NSBundle mainBundle] pathForResource:@"config" ofType:@"xml"];

    if (![[NSFileManager defaultManager] fileExistsAtPath:path]) {
        NSAssert(NO, @"ERROR: config.xml does not exist. Please run cordova-ios/bin/cordova_plist_to_config_xml path/to/project.");
        return;
    }

    NSURL* url = [NSURL fileURLWithPath:path];

    self.configParser = [[NSXMLParser alloc] initWithContentsOfURL:url];
    if (self.configParser == nil) {
        NSLog(@"Failed to initialize XML parser.");
        return;
    }
    [self.configParser setDelegate:((id < NSXMLParserDelegate >)delegate)];
    [self.configParser parse];

    // Get the plugin dictionary, whitelist and settings from the delegate.
    self.pluginsMap = delegate.pluginsDict;
    self.startupPluginNames = delegate.startupPluginNames;
    self.whitelist = [[CDVWhitelist alloc] initWithArray:delegate.whitelistHosts];
    self.settings = delegate.settings;

    // And the start folder/page.
    self.wwwFolderName = @"www";
    self.startPage = delegate.startPage;
    if (self.startPage == nil) {
        self.startPage = @"index.html";
    }

    // Initialize the plugin objects dict.
    self.pluginObjects = [[NSMutableDictionary alloc] initWithCapacity:20];
}

- (NSURL*)appUrl
{
    NSURL* appURL = nil;

    if ([self.startPage rangeOfString:@"://"].location != NSNotFound) {
        appURL = [NSURL URLWithString:self.startPage];
    } else if ([self.wwwFolderName rangeOfString:@"://"].location != NSNotFound) {
        appURL = [NSURL URLWithString:[NSString stringWithFormat:@"%@/%@", self.wwwFolderName, self.startPage]];
    } else {
        // CB-3005 strip parameters from start page to check if page exists in resources
        NSURL* startURL = [NSURL URLWithString:self.startPage];
        NSString* startFilePath = [self.commandDelegate pathForResource:[startURL path]];

        if (startFilePath == nil) {
            self.loadFromString = YES;
            appURL = nil;
        } else {
            appURL = [NSURL fileURLWithPath:startFilePath];
            // CB-3005 Add on the query params or fragment.
            NSString* startPageNoParentDirs = self.startPage;
            NSRange r = [startPageNoParentDirs rangeOfCharacterFromSet:[NSCharacterSet characterSetWithCharactersInString:@"?#"] options:0];
            if (r.location != NSNotFound) {
                NSString* queryAndOrFragment = [self.startPage substringFromIndex:r.location];
                appURL = [NSURL URLWithString:queryAndOrFragment relativeToURL:appURL];
            }
        }
    }

    return appURL;
}

- (NSURL*)errorUrl
{
    NSURL* errorURL = nil;

    id setting = [self.settings cordovaSettingForKey:@"ErrorUrl"];

    if (setting) {
        NSString* errorUrlString = (NSString*)setting;
        if ([errorUrlString rangeOfString:@"://"].location != NSNotFound) {
            errorURL = [NSURL URLWithString:errorUrlString];
        } else {
            NSURL* url = [NSURL URLWithString:(NSString*)setting];
            NSString* errorFilePath = [self.commandDelegate pathForResource:[url path]];
            if (errorFilePath) {
                errorURL = [NSURL fileURLWithPath:errorFilePath];
            }
        }
    }

    return errorURL;
}

- (UIView*)webView
{
    if (self.webViewEngine != nil) {
        return self.webViewEngine.engineWebView;
    }

    return nil;
}

// Implement viewDidLoad to do additional setup after loading the view, typically from a nib.
- (void)viewDidLoad
{
    [super viewDidLoad];

    // // Fix the iOS 5.1 SECURITY_ERR bug (CB-347), this must be before the webView is instantiated ////

    NSString* backupWebStorageType = @"cloud"; // default value

    id backupWebStorage = [self.settings cordovaSettingForKey:@"BackupWebStorage"];
    if ([backupWebStorage isKindOfClass:[NSString class]]) {
        backupWebStorageType = backupWebStorage;
    }
    [self.settings setCordovaSetting:backupWebStorageType forKey:@"BackupWebStorage"];

    if (IsAtLeastiOSVersion(@"5.1")) {
        [CDVLocalStorage __fixupDatabaseLocationsWithBackupType:backupWebStorageType];
    }

    // // Instantiate the WebView ///////////////

    if (!self.webView) {
        [self createGapView];
    }

    // register this viewcontroller with the NSURLProtocol, only after the User-Agent is set
    [CDVURLProtocol registerViewController:self];

    // /////////////////

    /*
     * Fire up CDVLocalStorage to work-around WebKit storage limitations: on all iOS 5.1+ versions for local-only backups, but only needed on iOS 5.1 for cloud backup.
     */
    if (IsAtLeastiOSVersion(@"5.1") && (([backupWebStorageType isEqualToString:@"local"]) ||
        ([backupWebStorageType isEqualToString:@"cloud"] && !IsAtLeastiOSVersion(@"6.0")))) {
        [self registerPlugin:[[CDVLocalStorage alloc] initWithWebViewEngine:self.webViewEngine] withClassName:NSStringFromClass([CDVLocalStorage class])];
    }

    if ([self.startupPluginNames count] > 0) {
        [CDVTimer start:@"TotalPluginStartup"];

        for (NSString* pluginName in self.startupPluginNames) {
            [CDVTimer start:pluginName];
            [self getCommandInstance:pluginName];
            [CDVTimer stop:pluginName];
        }

        [CDVTimer stop:@"TotalPluginStartup"];
    }
    
    [self registerPlugin:[[CDVHandleOpenURL alloc] initWithWebView:self.webView] withClassName:NSStringFromClass([CDVHandleOpenURL class])];
    
    // /////////////////
    NSURL* appURL = [self appUrl];

    [CDVUserAgentUtil acquireLock:^(NSInteger lockToken) {
        _userAgentLockToken = lockToken;
        [CDVUserAgentUtil setUserAgent:self.userAgent lockToken:lockToken];
        if (appURL) {
            NSURLRequest* appReq = [NSURLRequest requestWithURL:appURL cachePolicy:NSURLRequestUseProtocolCachePolicy timeoutInterval:20.0];
            [self.webViewEngine loadRequest:appReq];
        } else {
            NSString* loadErr = [NSString stringWithFormat:@"ERROR: Start Page at '%@/%@' was not found.", self.wwwFolderName, self.startPage];
            NSLog(@"%@", loadErr);

            NSURL* errorUrl = [self errorUrl];
            if (errorUrl) {
                errorUrl = [NSURL URLWithString:[NSString stringWithFormat:@"?error=%@", [loadErr stringByAddingPercentEscapesUsingEncoding:NSUTF8StringEncoding]] relativeToURL:errorUrl];
                NSLog(@"%@", [errorUrl absoluteString]);
                [self.webViewEngine loadRequest:[NSURLRequest requestWithURL:errorUrl]];
            } else {
                NSString* html = [NSString stringWithFormat:@"<html><body> %@ </body></html>", loadErr];
                [self.webViewEngine loadHTMLString:html baseURL:nil];
            }
        }
    }];
}

- (NSArray*)parseInterfaceOrientations:(NSArray*)orientations
{
    NSMutableArray* result = [[NSMutableArray alloc] init];

    if (orientations != nil) {
        NSEnumerator* enumerator = [orientations objectEnumerator];
        NSString* orientationString;

        while (orientationString = [enumerator nextObject]) {
            if ([orientationString isEqualToString:@"UIInterfaceOrientationPortrait"]) {
                [result addObject:[NSNumber numberWithInt:UIInterfaceOrientationPortrait]];
            } else if ([orientationString isEqualToString:@"UIInterfaceOrientationPortraitUpsideDown"]) {
                [result addObject:[NSNumber numberWithInt:UIInterfaceOrientationPortraitUpsideDown]];
            } else if ([orientationString isEqualToString:@"UIInterfaceOrientationLandscapeLeft"]) {
                [result addObject:[NSNumber numberWithInt:UIInterfaceOrientationLandscapeLeft]];
            } else if ([orientationString isEqualToString:@"UIInterfaceOrientationLandscapeRight"]) {
                [result addObject:[NSNumber numberWithInt:UIInterfaceOrientationLandscapeRight]];
            }
        }
    }

    // default
    if ([result count] == 0) {
        [result addObject:[NSNumber numberWithInt:UIInterfaceOrientationPortrait]];
    }

    return result;
}

- (NSInteger)mapIosOrientationToJsOrientation:(UIInterfaceOrientation)orientation
{
    switch (orientation) {
        case UIInterfaceOrientationPortraitUpsideDown:
            return 180;

        case UIInterfaceOrientationLandscapeLeft:
            return -90;

        case UIInterfaceOrientationLandscapeRight:
            return 90;

        case UIInterfaceOrientationPortrait:
            return 0;

        default:
            return 0;
    }
}

- (void)shouldAutorotateToInterfaceOrientation:(UIInterfaceOrientation)interfaceOrientation completionHandler:(void (^)(BOOL))completionHandler
{
    // First, ask the webview via JS if it supports the new orientation
    NSString* jsCall = [NSString stringWithFormat:
        @"window.shouldRotateToOrientation && window.shouldRotateToOrientation(%ld);"
        , (long)[self mapIosOrientationToJsOrientation:interfaceOrientation]];
    __weak CDVViewController* weakSelf = self;

    [_webViewEngine evaluateJavaScript:jsCall completionHandler:^(NSString* obj, NSError* error) {
        if ([obj length] > 0) {
            completionHandler([obj boolValue]);
        } else {
            // if js did not handle the new orientation (no return value), use values from the plist (via supportedOrientations)
            completionHandler([weakSelf supportsOrientation:interfaceOrientation]);
        }
    }];
}

- (BOOL)shouldAutorotate
{
    return YES;
}

- (NSUInteger)supportedInterfaceOrientations
{
    NSUInteger ret = 0;

    if ([self shouldAutorotateToInterfaceOrientation:UIInterfaceOrientationPortrait]) {
        ret = ret | (1 << UIInterfaceOrientationPortrait);
    }
    if ([self shouldAutorotateToInterfaceOrientation:UIInterfaceOrientationPortraitUpsideDown]) {
        ret = ret | (1 << UIInterfaceOrientationPortraitUpsideDown);
    }
    if ([self shouldAutorotateToInterfaceOrientation:UIInterfaceOrientationLandscapeRight]) {
        ret = ret | (1 << UIInterfaceOrientationLandscapeRight);
    }
    if ([self shouldAutorotateToInterfaceOrientation:UIInterfaceOrientationLandscapeLeft]) {
        ret = ret | (1 << UIInterfaceOrientationLandscapeLeft);
    }

    return ret;
}

- (BOOL)supportsOrientation:(UIInterfaceOrientation)orientation
{
    return [self.supportedOrientations containsObject:[NSNumber numberWithInt:orientation]];
}

- (UIView*)newCordovaViewWithFrame:(CGRect)bounds
{
    NSString* defaultWebViewEngineClass = @"CDVUIWebViewEngine";
    NSString* webViewEngineClass = [self.settings cordovaSettingForKey:@"CordovaWebViewEngine"];

    if (!webViewEngineClass) {
        webViewEngineClass = defaultWebViewEngineClass;
    }

    // Find webViewEngine
    if (NSClassFromString(webViewEngineClass)) {
        self.webViewEngine = [[NSClassFromString(webViewEngineClass) alloc] initWithFrame:bounds];
        // if a webView engine returns nil (not supported by the current iOS version) or doesn't conform to the protocol, we use UIWebView
        if (!self.webViewEngine || ![self.webViewEngine conformsToProtocol:@protocol(CDVWebViewEngineProtocol)]) {
            self.webViewEngine = [[NSClassFromString(defaultWebViewEngineClass) alloc] initWithFrame:bounds];
        }
    } else {
        self.webViewEngine = [[NSClassFromString(defaultWebViewEngineClass) alloc] initWithFrame:bounds];
    }

    if ([self.webViewEngine isKindOfClass:[CDVPlugin class]]) {
        [self registerPlugin:(CDVPlugin*)self.webViewEngine withClassName:webViewEngineClass];
    }

    return self.webViewEngine.engineWebView;
}

- (NSString*)userAgent
{
    if (_userAgent == nil) {
        NSString* localBaseUserAgent;
        if (self.baseUserAgent != nil) {
            localBaseUserAgent = self.baseUserAgent;
        } else {
            localBaseUserAgent = [CDVUserAgentUtil originalUserAgent];
        }
        // Use our address as a unique number to append to the User-Agent.
        _userAgent = [NSString stringWithFormat:@"%@ (%lld)", localBaseUserAgent, (long long)self];
    }
    return _userAgent;
}

- (void)createGapView
{
    CGRect webViewBounds = self.view.bounds;

    webViewBounds.origin = self.view.bounds.origin;

    UIView* view = [self newCordovaViewWithFrame:webViewBounds];

    view.autoresizingMask = (UIViewAutoresizingFlexibleWidth | UIViewAutoresizingFlexibleHeight);
    [self.view addSubview:view];
    [self.view sendSubviewToBack:view];
}

- (void)didReceiveMemoryWarning
{
    // iterate through all the plugin objects, and call hasPendingOperation
    // if at least one has a pending operation, we don't call [super didReceiveMemoryWarning]

    NSEnumerator* enumerator = [self.pluginObjects objectEnumerator];
    CDVPlugin* plugin;

    BOOL doPurge = YES;

    while ((plugin = [enumerator nextObject])) {
        if (plugin.hasPendingOperation) {
            NSLog(@"Plugin '%@' has a pending operation, memory purge is delayed for didReceiveMemoryWarning.", NSStringFromClass([plugin class]));
            doPurge = NO;
        }
    }

    if (doPurge) {
        // Releases the view if it doesn't have a superview.
        [super didReceiveMemoryWarning];
    }

    // Release any cached data, images, etc. that aren't in use.
}

- (void)viewDidUnload
{
    // Release any retained subviews of the main view.
    // e.g. self.myOutlet = nil;

    [CDVUserAgentUtil releaseLock:&_userAgentLockToken];

    [super viewDidUnload];
}

#pragma mark UIWebViewDelegate

/**
 When web application loads Add stuff to the DOM, mainly the user-defined settings from the Settings.plist file, and
 the device's data such as device ID, platform version, etc.
 */
- (void)webViewDidStartLoad:(UIWebView*)theWebView
{
    NSLog(@"Resetting plugins due to page load.");
    [_commandQueue resetRequestId];
    [[NSNotificationCenter defaultCenter] postNotification:[NSNotification notificationWithName:CDVPluginResetNotification object:self.webView]];
}

/**
 Called when the webview finishes loading.  This stops the activity view.
 */
- (void)webViewDidFinishLoad:(UIWebView*)theWebView
{
    NSLog(@"Finished load of: %@", theWebView.request.URL);
    // It's safe to release the lock even if this is just a sub-frame that's finished loading.
    [CDVUserAgentUtil releaseLock:&_userAgentLockToken];

    /*
     * Hide the Top Activity THROBBER in the Battery Bar
     */
    [[UIApplication sharedApplication] setNetworkActivityIndicatorVisible:NO];

    [[NSNotificationCenter defaultCenter] postNotification:[NSNotification notificationWithName:CDVPageDidLoadNotification object:self.webView]];
}

- (void)webView:(UIWebView*)theWebView didFailLoadWithError:(NSError*)error
{
    [CDVUserAgentUtil releaseLock:&_userAgentLockToken];

    NSString* message = [NSString stringWithFormat:@"Failed to load webpage with error: %@", [error localizedDescription]];
    NSLog(@"%@", message);

    NSURL* errorUrl = [self errorUrl];
    if (errorUrl) {
        errorUrl = [NSURL URLWithString:[NSString stringWithFormat:@"?error=%@", [message stringByAddingPercentEscapesUsingEncoding:NSUTF8StringEncoding]] relativeToURL:errorUrl];
        NSLog(@"%@", [errorUrl absoluteString]);
        [theWebView loadRequest:[NSURLRequest requestWithURL:errorUrl]];
    }
}

- (BOOL)webView:(UIWebView*)theWebView shouldStartLoadWithRequest:(NSURLRequest*)request navigationType:(UIWebViewNavigationType)navigationType
{
    NSURL* url = [request URL];

    /*
     * Execute any commands queued with cordova.exec() on the JS side.
     * The part of the URL after gap:// is irrelevant.
     */
    if ([[url scheme] isEqualToString:@"gap"]) {
        [_commandQueue fetchCommandsFromJs];
        // The delegate is called asynchronously in this case, so we don't have to use
        // flushCommandQueueWithDelayedJs (setTimeout(0)) as we do with hash changes.
        [_commandQueue executePending];
        return NO;
    }

    if ([[url fragment] hasPrefix:@"%01"] || [[url fragment] hasPrefix:@"%02"]) {
        // Delegate is called *immediately* for hash changes. This means that any
        // calls to stringByEvaluatingJavascriptFromString will occur in the middle
        // of an existing (paused) call stack. This doesn't cause errors, but may
        // be unexpected to callers (exec callbacks will be called before exec() even
        // returns). To avoid this, we do not do any synchronous JS evals by using
        // flushCommandQueueWithDelayedJs.
        NSString* inlineCommands = [[url fragment] substringFromIndex:3];
        if ([inlineCommands length] == 0) {
            // Reach in right away since the WebCore / Main thread are already synchronized.
            [_commandQueue fetchCommandsFromJs];
        } else {
            inlineCommands = [inlineCommands stringByReplacingPercentEscapesUsingEncoding:NSUTF8StringEncoding];
            [_commandQueue enqueueCommandBatch:inlineCommands];
        }
        // Switch these for minor performance improvements, and to really live on the wild side.
        // Callbacks will occur in the middle of the location.hash = ... statement!
        [(CDVCommandDelegateImpl*)_commandDelegate flushCommandQueueWithDelayedJs];
        // [_commandQueue executePending];

        // Although we return NO, the hash change does end up taking effect.
        return NO;
    }

    /*
     * Give plugins the chance to handle the url
     */
    for (NSString* pluginName in pluginObjects) {
        CDVPlugin* plugin = [pluginObjects objectForKey:pluginName];
        SEL selector = NSSelectorFromString(@"shouldOverrideLoadWithRequest:navigationType:");
        if ([plugin respondsToSelector:selector]) {
            if (((BOOL (*)(id, SEL, id, int))objc_msgSend)(plugin, selector, request, navigationType) == YES) {
                return NO;
            }
        }
    }

    /*
     * If a URL is being loaded that's a file/http/https URL, just load it internally
     */
    if ([url isFileURL]) {
        return YES;
    }

    /*
     *    If we loaded the HTML from a string, we let the app handle it
     */
    else if (self.loadFromString == YES) {
        self.loadFromString = NO;
        return YES;
    }

    /*
     * all tel: scheme urls we let the UIWebview handle it using the default behavior
     */
    else if ([[url scheme] isEqualToString:@"tel"]) {
        return YES;
    }

    /*
     * all about: scheme urls are not handled
     */
    else if ([[url scheme] isEqualToString:@"about"]) {
        return NO;
    }

    /*
     * all data: scheme urls are handled
     */
    else if ([[url scheme] isEqualToString:@"data"]) {
        return YES;
    }

    /*
     * Handle all other types of urls (tel:, sms:), and requests to load a url in the main webview.
     */
    else {
        if ([self.whitelist schemeIsAllowed:[url scheme]]) {
            return [self.whitelist URLIsAllowed:url];
        } else {
            if ([[UIApplication sharedApplication] canOpenURL:url]) {
                [[UIApplication sharedApplication] openURL:url];
            } else { // handle any custom schemes to plugins
                [[NSNotificationCenter defaultCenter] postNotification:[NSNotification notificationWithName:CDVPluginHandleOpenURLNotification object:url]];
            }
        }

        return NO;
    }

    return YES;
}

#pragma mark GapHelpers

- (void)javascriptAlert:(NSString*)text
{
    NSString* jsString = [NSString stringWithFormat:@"alert('%@');", text];

    [self.commandDelegate evalJs:jsString];
}

+ (NSString*)applicationDocumentsDirectory
{
    NSArray* paths = NSSearchPathForDirectoriesInDomains(NSDocumentDirectory, NSUserDomainMask, YES);
    NSString* basePath = (([paths count] > 0) ? ([paths objectAtIndex : 0]) : nil);

    return basePath;
}

#pragma mark CordovaCommands

- (void)registerPlugin:(CDVPlugin*)plugin withClassName:(NSString*)className
{
    if ([plugin respondsToSelector:@selector(setViewController:)]) {
        [plugin setViewController:self];
    }

    if ([plugin respondsToSelector:@selector(setCommandDelegate:)]) {
        [plugin setCommandDelegate:_commandDelegate];
    }

    [self.pluginObjects setObject:plugin forKey:className];
    [plugin pluginInitialize];
}

- (void)registerPlugin:(CDVPlugin*)plugin withPluginName:(NSString*)pluginName
{
    if ([plugin respondsToSelector:@selector(setViewController:)]) {
        [plugin setViewController:self];
    }

    if ([plugin respondsToSelector:@selector(setCommandDelegate:)]) {
        [plugin setCommandDelegate:_commandDelegate];
    }

    NSString* className = NSStringFromClass([plugin class]);
    [self.pluginObjects setObject:plugin forKey:className];
    [self.pluginsMap setValue:className forKey:[pluginName lowercaseString]];
    [plugin pluginInitialize];
}

/**
 Returns an instance of a CordovaCommand object, based on its name.  If one exists already, it is returned.
 */
- (id)getCommandInstance:(NSString*)pluginName
{
    // first, we try to find the pluginName in the pluginsMap
    // (acts as a whitelist as well) if it does not exist, we return nil
    // NOTE: plugin names are matched as lowercase to avoid problems - however, a
    // possible issue is there can be duplicates possible if you had:
    // "org.apache.cordova.Foo" and "org.apache.cordova.foo" - only the lower-cased entry will match
    NSString* className = [self.pluginsMap objectForKey:[pluginName lowercaseString]];

    if (className == nil) {
        return nil;
    }

    id obj = [self.pluginObjects objectForKey:className];
    if (!obj) {
        obj = [[NSClassFromString(className)alloc] initWithWebViewEngine:_webViewEngine];

        if (obj != nil) {
            [self registerPlugin:obj withClassName:className];
        } else {
            NSLog(@"CDVPlugin class %@ (pluginName: %@) does not exist.", className, pluginName);
        }
    }
    return obj;
}

#pragma mark -

- (NSString*)appURLScheme
{
    NSString* URLScheme = nil;

    NSArray* URLTypes = [[[NSBundle mainBundle] infoDictionary] objectForKey:@"CFBundleURLTypes"];

    if (URLTypes != nil) {
        NSDictionary* dict = [URLTypes objectAtIndex:0];
        if (dict != nil) {
            NSArray* URLSchemes = [dict objectForKey:@"CFBundleURLSchemes"];
            if (URLSchemes != nil) {
                URLScheme = [URLSchemes objectAtIndex:0];
            }
        }
    }

    return URLScheme;
}

/**
 Returns the contents of the named plist bundle, loaded as a dictionary object
 */
+ (NSDictionary*)getBundlePlist:(NSString*)plistName
{
    NSString* errorDesc = nil;
    NSPropertyListFormat format;
    NSString* plistPath = [[NSBundle mainBundle] pathForResource:plistName ofType:@"plist"];
    NSData* plistXML = [[NSFileManager defaultManager] contentsAtPath:plistPath];
    NSDictionary* temp = (NSDictionary*)[NSPropertyListSerialization
        propertyListFromData:plistXML
            mutabilityOption:NSPropertyListMutableContainersAndLeaves
                      format:&format errorDescription:&errorDesc];

    return temp;
}

#pragma mark -
#pragma mark UIApplicationDelegate impl

/*
 This method lets your application know that it is about to be terminated and purged from memory entirely
 */
- (void)onAppWillTerminate:(NSNotification*)notification
{
    // empty the tmp directory
    NSFileManager* fileMgr = [[NSFileManager alloc] init];
    NSError* __autoreleasing err = nil;

    // clear contents of NSTemporaryDirectory
    NSString* tempDirectoryPath = NSTemporaryDirectory();
    NSDirectoryEnumerator* directoryEnumerator = [fileMgr enumeratorAtPath:tempDirectoryPath];
    NSString* fileName = nil;
    BOOL result;

    while ((fileName = [directoryEnumerator nextObject])) {
        NSString* filePath = [tempDirectoryPath stringByAppendingPathComponent:fileName];
        result = [fileMgr removeItemAtPath:filePath error:&err];
        if (!result && err) {
            NSLog(@"Failed to delete: %@ (error: %@)", filePath, err);
        }
    }
}

/*
 This method is called to let your application know that it is about to move from the active to inactive state.
 You should use this method to pause ongoing tasks, disable timer, ...
 */
- (void)onAppWillResignActive:(NSNotification*)notification
{
    // NSLog(@"%@",@"applicationWillResignActive");
    [self.commandDelegate evalJs:@"cordova.fireDocumentEvent('resign');" scheduledOnRunLoop:NO];
}

/*
 In iOS 4.0 and later, this method is called as part of the transition from the background to the inactive state.
 You can use this method to undo many of the changes you made to your application upon entering the background.
 invariably followed by applicationDidBecomeActive
 */
- (void)onAppWillEnterForeground:(NSNotification*)notification
{
    // NSLog(@"%@",@"applicationWillEnterForeground");
    [self.commandDelegate evalJs:@"cordova.fireDocumentEvent('resume');"];
}

// This method is called to let your application know that it moved from the inactive to active state.
- (void)onAppDidBecomeActive:(NSNotification*)notification
{
    // NSLog(@"%@",@"applicationDidBecomeActive");
    [self.commandDelegate evalJs:@"cordova.fireDocumentEvent('active');"];
}

/*
 In iOS 4.0 and later, this method is called instead of the applicationWillTerminate: method
 when the user quits an application that supports background execution.
 */
- (void)onAppDidEnterBackground:(NSNotification*)notification
{
    // NSLog(@"%@",@"applicationDidEnterBackground");
    [self.commandDelegate evalJs:@"cordova.fireDocumentEvent('pause', null, true);" scheduledOnRunLoop:NO];
}

// ///////////////////////

- (void)onPageDidLoad:(NSNotification*)notification
{
    if (self.openURL) {
        [self processOpenUrl:self.openURL pageLoaded:YES];
    }
}

- (void)processOpenUrl:(NSURL*)url pageLoaded:(BOOL)pageLoaded
{
    __weak CDVViewController* weakSelf = self;

    dispatch_block_t handleOpenUrl = ^(void) {
        NSString* jsString = [NSString stringWithFormat:@"if (typeof handleOpenURL === 'function') { handleOpenURL(\"%@\");}", url];
        [_webViewEngine evaluateJavaScript:jsString
                         completionHandler:^(id object, NSError* error) {
            if (error == nil) {
                weakSelf.openURL = nil;
            }
        }];
    };

    if (!pageLoaded) {
        // query the webview for readystate
        NSString* jsString = @"document.readystate";
        [_webViewEngine evaluateJavaScript:jsString
                         completionHandler:^(id object, NSError* error) {
            if ((error == nil) && [object isKindOfClass:[NSString class]]) {
                NSString* readyState = (NSString*)object;
                BOOL ready = [readyState isEqualToString:@"loaded"] || [readyState isEqualToString:@"complete"];
                if (ready) {
                    handleOpenUrl();
                } else {
                    weakSelf.openURL = url;
                }
            }
        }];
    } else {
        handleOpenUrl();
    }
}

- (void)processOpenUrl:(NSURL*)url
{
    [self processOpenUrl:url pageLoaded:NO];
}

// ///////////////////////

- (void)dealloc
{
    [CDVURLProtocol unregisterViewController:self];
    [[NSNotificationCenter defaultCenter] removeObserver:self];

    [CDVUserAgentUtil releaseLock:&_userAgentLockToken];
    [_commandQueue dispose];
    [[self.pluginObjects allValues] makeObjectsPerformSelector:@selector(dispose)];
}

@end<|MERGE_RESOLUTION|>--- conflicted
+++ resolved
@@ -17,21 +17,16 @@
  under the License.
  */
 
+#import <objc/message.h>
 #import "CDV.h"
-<<<<<<< HEAD
 #import "CDVUIWebViewDelegate.h"
-#import "NSDictionary+CordovaPreferences.h"
-=======
-#import "CDVCommandDelegateImpl.h"
 #import "CDVConfigParser.h"
 #import "CDVUserAgentUtil.h"
-#import "CDVWebViewDelegate.h"
 #import <AVFoundation/AVFoundation.h>
+#import "NSDictionary+CordovaPreferences.h"
 #import "CDVHandleOpenURL.h"
->>>>>>> b3c26fcd
-
-#import <objc/message.h>
-#import <AVFoundation/AVFoundation.h>
+
+#define degreesToRadian(x) (M_PI * (x) / 180.0)
 
 @interface CDVViewController () {
     NSInteger _userAgentLockToken;
@@ -318,9 +313,9 @@
 
         [CDVTimer stop:@"TotalPluginStartup"];
     }
-    
-    [self registerPlugin:[[CDVHandleOpenURL alloc] initWithWebView:self.webView] withClassName:NSStringFromClass([CDVHandleOpenURL class])];
-    
+
+    [self registerPlugin:[[CDVHandleOpenURL alloc] initWithWebViewEngine:self.webViewEngine] withClassName:NSStringFromClass([CDVHandleOpenURL class])];
+
     // /////////////////
     NSURL* appURL = [self appUrl];
 
