/*
 Licensed to the Apache Software Foundation (ASF) under one
 or more contributor license agreements.  See the NOTICE file
 distributed with this work for additional information
 regarding copyright ownership.  The ASF licenses this file
 to you under the Apache License, Version 2.0 (the
 "License"); you may not use this file except in compliance
 with the License.  You may obtain a copy of the License at

 http://www.apache.org/licenses/LICENSE-2.0

 Unless required by applicable law or agreed to in writing,
 software distributed under the License is distributed on an
 "AS IS" BASIS, WITHOUT WARRANTIES OR CONDITIONS OF ANY
 KIND, either express or implied.  See the License for the
 specific language governing permissions and limitations
 under the License.
 */

#import "CDV.h"
#import <objc/message.h>

#define degreesToRadian(x) (M_PI * (x) / 180.0)

@interface CDVViewController ()

@property (nonatomic, readwrite, strong) NSDictionary* settings;
@property (nonatomic, readwrite, strong) CDVWhitelist* whitelist;
@property (nonatomic, readwrite, strong) NSMutableDictionary* pluginObjects;
@property (nonatomic, readwrite, strong) NSDictionary* pluginsMap;
@property (nonatomic, readwrite, strong) NSArray* supportedOrientations;
@property (nonatomic, readwrite, assign) BOOL loadFromString;

@property (nonatomic, readwrite, strong) IBOutlet UIActivityIndicatorView* activityView;
@property (nonatomic, readwrite, strong) UIImageView* imageView;
@property (readwrite, assign) BOOL initialized;

@end

@implementation CDVViewController

@synthesize webView, supportedOrientations;
@synthesize pluginObjects, pluginsMap, whitelist;
@synthesize settings, loadFromString;
@synthesize imageView, activityView, useSplashScreen, commandDelegate;
@synthesize wwwFolderName, startPage, invokeString, initialized;

- (id)__init
{
    if ((self != nil) && !self.initialized) {
        [[UIDevice currentDevice] beginGeneratingDeviceOrientationNotifications];
        [[NSNotificationCenter defaultCenter] addObserver:self selector:@selector(receivedOrientationChange)
                                                     name:UIDeviceOrientationDidChangeNotification object:nil];
        [[NSNotificationCenter defaultCenter] addObserver:self selector:@selector(onAppWillTerminate:)
                                                     name:UIApplicationWillTerminateNotification object:nil];
        [[NSNotificationCenter defaultCenter] addObserver:self selector:@selector(onAppWillResignActive:)
                                                     name:UIApplicationWillResignActiveNotification object:nil];
        [[NSNotificationCenter defaultCenter] addObserver:self selector:@selector(onAppDidBecomeActive:)
                                                     name:UIApplicationDidBecomeActiveNotification object:nil];

        if (IsAtLeastiOSVersion(@"4.0")) {
            [[NSNotificationCenter defaultCenter] addObserver:self selector:@selector(onAppWillEnterForeground:)
                                                         name:UIApplicationWillEnterForegroundNotification object:nil];
            [[NSNotificationCenter defaultCenter] addObserver:self selector:@selector(onAppDidEnterBackground:)
                                                         name:UIApplicationDidEnterBackgroundNotification object:nil];
        }

        // read from UISupportedInterfaceOrientations (or UISupportedInterfaceOrientations~iPad, if its iPad) from -Info.plist
        self.supportedOrientations = [self parseInterfaceOrientations:
            [[[NSBundle mainBundle] infoDictionary] objectForKey:@"UISupportedInterfaceOrientations"]];

        self.commandDelegate = self;
        self.wwwFolderName = @"www";
        self.startPage = @"index.html";
        [self setWantsFullScreenLayout:YES];

        [self printMultitaskingInfo];
        [self printDeprecationNotice];
        self.initialized = YES;

        // load Cordova.plist settings
        [self loadSettings];
        // set the whitelist
        self.whitelist = [[CDVWhitelist alloc] initWithArray:[self.settings objectForKey:@"ExternalHosts"]];
        // register this viewcontroller with the NSURLProtocol
        [CDVURLProtocol registerViewController:self];
    }

    return self;
}

- (id)initWithNibName:(NSString*)nibNameOrNil bundle:(NSBundle*)nibBundleOrNil
{
    self = [super initWithNibName:nibNameOrNil bundle:nibBundleOrNil];
    return [self __init];
}

- (id)init
{
    self = [super init];
    return [self __init];
}

// TODO(agrieve): It's probably better to change these to be weak references.
- (void)dispose
{
    for (CDVPlugin* plugin in [self.pluginObjects allValues]) {
        if ([plugin respondsToSelector:@selector(setViewController:)]) {
            [plugin setViewController:nil];
        }

        if ([plugin respondsToSelector:@selector(setCommandDelegate:)]) {
            [plugin setCommandDelegate:nil];
        }
    }

    self.commandDelegate = nil;
    self.webView.delegate = nil;
    self.webView = nil;
}

- (void)printDeprecationNotice
{
    if (!IsAtLeastiOSVersion(@"4.2")) {
        NSLog(@"CRITICAL: For Cordova 2.0, you will need to upgrade to at least iOS 4.2 or greater. Your current version of iOS is %@.",
            [[UIDevice currentDevice] systemVersion]
            );
    }
}

- (void)printMultitaskingInfo
{
    UIDevice* device = [UIDevice currentDevice];
    BOOL backgroundSupported = NO;

    if ([device respondsToSelector:@selector(isMultitaskingSupported)]) {
        backgroundSupported = device.multitaskingSupported;
    }

    NSNumber* exitsOnSuspend = [[NSBundle mainBundle] objectForInfoDictionaryKey:@"UIApplicationExitsOnSuspend"];
    if (exitsOnSuspend == nil) { // if it's missing, it should be NO (i.e. multi-tasking on by default)
        exitsOnSuspend = [NSNumber numberWithBool:NO];
    }

    NSLog(@"Multi-tasking -> Device: %@, App: %@", (backgroundSupported ? @"YES" : @"NO"), (![exitsOnSuspend intValue]) ? @"YES" : @"NO");
}

- (void)loadSettings
{
    self.pluginObjects = [[NSMutableDictionary alloc] initWithCapacity:4];

    // read from Cordova.plist in the app bundle
    NSString* appPlistName = @"Cordova";
    NSDictionary* cordovaPlist = [[self class] getBundlePlist:appPlistName];
    if (cordovaPlist == nil) {
        NSLog(@"WARNING: %@.plist is missing.", appPlistName);
        return;
    }
    self.settings = [[NSDictionary alloc] initWithDictionary:cordovaPlist];

    // read from Plugins dict in Cordova.plist in the app bundle
    NSString* pluginsKey = @"Plugins";
    NSDictionary* pluginsDict = [self.settings objectForKey:@"Plugins"];
    if (pluginsDict == nil) {
        NSLog(@"WARNING: %@ key in %@.plist is missing! Cordova will not work, you need to have this key.", pluginsKey, appPlistName);
        return;
    }

    self.pluginsMap = [pluginsDict dictionaryWithLowercaseKeys];
}

// Implement viewDidLoad to do additional setup after loading the view, typically from a nib.
- (void)viewDidLoad
{
    [super viewDidLoad];

    NSString* startFilePath = [self pathForResource:self.startPage];
    NSURL* appURL = nil;
    NSString* loadErr = nil;

    if (startFilePath == nil) {
        loadErr = [NSString stringWithFormat:@"ERROR: Start Page at '%@/%@' was not found.", self.wwwFolderName, self.startPage];
        NSLog(@"%@", loadErr);
        self.loadFromString = YES;
        appURL = nil;
    } else {
        appURL = [NSURL fileURLWithPath:startFilePath];
    }

    // // Fix the iOS 5.1 SECURITY_ERR bug (CB-347), this must be before the webView is instantiated ////

    BOOL backupWebStorage = YES;  // default value
    if ([self.settings objectForKey:@"BackupWebStorage"]) {
        backupWebStorage = [(NSNumber*)[settings objectForKey:@"BackupWebStorage"] boolValue];
    }

    if (backupWebStorage) {
        [CDVLocalStorage __verifyAndFixDatabaseLocations];
    }

    // // Instantiate the WebView ///////////////

    [self createGapView];

    // /////////////////

    NSNumber* enableLocation = [self.settings objectForKey:@"EnableLocation"];
    NSString* enableViewportScale = [self.settings objectForKey:@"EnableViewportScale"];
    NSNumber* allowInlineMediaPlayback = [self.settings objectForKey:@"AllowInlineMediaPlayback"];
    BOOL mediaPlaybackRequiresUserAction = YES;  // default value
    if ([self.settings objectForKey:@"MediaPlaybackRequiresUserAction"]) {
        mediaPlaybackRequiresUserAction = [(NSNumber*)[settings objectForKey:@"MediaPlaybackRequiresUserAction"] boolValue];
    }

    self.webView.scalesPageToFit = [enableViewportScale boolValue];

    /*
     * Fire up the GPS Service right away as it takes a moment for data to come back.
     */

    if ([enableLocation boolValue]) {
        [[self.commandDelegate getCommandInstance:@"Geolocation"] getLocation:nil];
    }

    /*
     * Fire up CDVLocalStorage on iOS 5.1 to work-around WebKit storage limitations, or adjust set user defaults on iOS 6.0+
     */
    if (IsAtLeastiOSVersion(@"6.0")) {
        // We don't manually back anything up in 6.0 and so we should remove any old backups.
        [CDVLocalStorage __restoreThenRemoveBackupLocations];
        [[NSUserDefaults standardUserDefaults] setBool:backupWebStorage forKey:@"WebKitStoreWebDataForBackup"];
    } else {
        if (backupWebStorage) {
            [self.commandDelegate registerPlugin:[[CDVLocalStorage alloc] initWithWebView:self.webView] withClassName:NSStringFromClass([CDVLocalStorage class])];
        } else {
            [CDVLocalStorage __restoreThenRemoveBackupLocations];
        }
    }

    /*
     * This is for iOS 4.x, where you can allow inline <video> and <audio>, and also autoplay them
     */
    if ([allowInlineMediaPlayback boolValue] && [self.webView respondsToSelector:@selector(allowsInlineMediaPlayback)]) {
        self.webView.allowsInlineMediaPlayback = YES;
    }
    if ((mediaPlaybackRequiresUserAction == NO) && [self.webView respondsToSelector:@selector(mediaPlaybackRequiresUserAction)]) {
        self.webView.mediaPlaybackRequiresUserAction = NO;
    }

    // UIWebViewBounce property - defaults to true
    NSNumber* bouncePreference = [self.settings objectForKey:@"UIWebViewBounce"];
    BOOL bounceAllowed = (bouncePreference == nil || [bouncePreference boolValue]);

    // prevent webView from bouncing
    // based on UIWebViewBounce key in Cordova.plist
    if (!bounceAllowed) {
        if ([self.webView respondsToSelector:@selector(scrollView)]) {
            ((UIScrollView*)[self.webView scrollView]).bounces = NO;
        } else {
            for (id subview in self.webView.subviews) {
                if ([[subview class] isSubclassOfClass:[UIScrollView class]]) {
                    ((UIScrollView*)subview).bounces = NO;
                }
            }
        }
    }

    /*
     * iOS 6.0 UIWebView properties
     */
    if (IsAtLeastiOSVersion(@"6.0")) {
        BOOL keyboardDisplayRequiresUserAction = YES; // KeyboardDisplayRequiresUserAction - defaults to YES
        if ([self.settings objectForKey:@"KeyboardDisplayRequiresUserAction"] != nil) {
            if ([self.settings objectForKey:@"KeyboardDisplayRequiresUserAction"]) {
                keyboardDisplayRequiresUserAction = [(NSNumber*)[self.settings objectForKey:@"KeyboardDisplayRequiresUserAction"] boolValue];
            }
        }

        // property check for compiling under iOS < 6
        if ([self.webView respondsToSelector:@selector(setKeyboardDisplayRequiresUserAction:)]) {
            [self.webView setValue:[NSNumber numberWithBool:keyboardDisplayRequiresUserAction] forKey:@"keyboardDisplayRequiresUserAction"];
        }

        BOOL suppressesIncrementalRendering = NO; // SuppressesIncrementalRendering - defaults to NO
        if ([self.settings objectForKey:@"SuppressesIncrementalRendering"] != nil) {
            if ([self.settings objectForKey:@"SuppressesIncrementalRendering"]) {
                suppressesIncrementalRendering = [(NSNumber*)[self.settings objectForKey:@"SuppressesIncrementalRendering"] boolValue];
            }
        }

        // property check for compiling under iOS < 6
        if ([self.webView respondsToSelector:@selector(setSuppressesIncrementalRendering:)]) {
            [self.webView setValue:[NSNumber numberWithBool:suppressesIncrementalRendering] forKey:@"suppressesIncrementalRendering"];
        }
    }

    // /////////////////

    if (!loadErr) {
        NSURLRequest* appReq = [NSURLRequest requestWithURL:appURL cachePolicy:NSURLRequestUseProtocolCachePolicy timeoutInterval:20.0];
        [self.webView loadRequest:appReq];
    } else {
        NSString* html = [NSString stringWithFormat:@"<html><body> %@ </body></html>", loadErr];
        [self.webView loadHTMLString:html baseURL:nil];
    }
}

- (NSArray*)parseInterfaceOrientations:(NSArray*)orientations
{
    NSMutableArray* result = [[NSMutableArray alloc] init];

    if (orientations != nil) {
        NSEnumerator* enumerator = [orientations objectEnumerator];
        NSString* orientationString;

        while (orientationString = [enumerator nextObject]) {
            if ([orientationString isEqualToString:@"UIInterfaceOrientationPortrait"]) {
                [result addObject:[NSNumber numberWithInt:UIInterfaceOrientationPortrait]];
            } else if ([orientationString isEqualToString:@"UIInterfaceOrientationPortraitUpsideDown"]) {
                [result addObject:[NSNumber numberWithInt:UIInterfaceOrientationPortraitUpsideDown]];
            } else if ([orientationString isEqualToString:@"UIInterfaceOrientationLandscapeLeft"]) {
                [result addObject:[NSNumber numberWithInt:UIInterfaceOrientationLandscapeLeft]];
            } else if ([orientationString isEqualToString:@"UIInterfaceOrientationLandscapeRight"]) {
                [result addObject:[NSNumber numberWithInt:UIInterfaceOrientationLandscapeRight]];
            }
        }
    }

    // default
    if ([result count] == 0) {
        [result addObject:[NSNumber numberWithInt:UIInterfaceOrientationPortrait]];
    }

    return result;
}

- (NSInteger)mapIosOrientationToJsOrientation:(UIInterfaceOrientation)orientation
{
    switch (orientation) {
        case UIInterfaceOrientationPortraitUpsideDown:
            return 180;

        case UIInterfaceOrientationLandscapeLeft:
            return -90;

        case UIInterfaceOrientationLandscapeRight:
            return 90;

        case UIInterfaceOrientationPortrait:
            return 0;

        default:
            return 0;
    }
}

- (BOOL)shouldAutorotateToInterfaceOrientation:(UIInterfaceOrientation)interfaceOrientation
{
    // First, ask the webview via JS if it supports the new orientation
    NSString* jsCall = [NSString stringWithFormat:
        @"(function(){ \
                                if('shouldRotateToOrientation' in window) { \
                                    return window.shouldRotateToOrientation(%d); \
                                } \
                            })()"
        , [self mapIosOrientationToJsOrientation:interfaceOrientation]];
    NSString* res = [webView stringByEvaluatingJavaScriptFromString:jsCall];

    if ([res length] > 0) {
        return [res boolValue];
    }

    // if js did not handle the new orientation (no return value), use values from the plist (via supportedOrientations)
    return [self supportsOrientation:interfaceOrientation];
}

- (BOOL)shouldAutorotate
{
    return YES;
}

- (NSUInteger)supportedInterfaceOrientations
{
    NSUInteger ret = 0;

    if ([self shouldAutorotateToInterfaceOrientation:UIInterfaceOrientationPortrait]) {
        ret = ret | (1 << UIInterfaceOrientationPortrait);
    }
    if ([self shouldAutorotateToInterfaceOrientation:UIInterfaceOrientationPortraitUpsideDown]) {
        ret = ret | (1 << UIInterfaceOrientationPortraitUpsideDown);
    }
    if ([self shouldAutorotateToInterfaceOrientation:UIInterfaceOrientationLandscapeRight]) {
        ret = ret | (1 << UIInterfaceOrientationLandscapeRight);
    }
    if ([self shouldAutorotateToInterfaceOrientation:UIInterfaceOrientationLandscapeLeft]) {
        ret = ret | (1 << UIInterfaceOrientationLandscapeLeft);
    }

    return ret;
}

- (BOOL)supportsOrientation:(UIInterfaceOrientation)orientation
{
    return [self.supportedOrientations containsObject:[NSNumber numberWithInt:orientation]];
}

/**
 Called by UIKit when the device starts to rotate to a new orientation.  This fires the \c setOrientation
 method on the Orientation object in JavaScript.  Look at the JavaScript documentation for more information.
 */
- (void)didRotateFromInterfaceOrientation:(UIInterfaceOrientation)fromInterfaceOrientation
{
    if (!IsAtLeastiOSVersion(@"5.0")) {
        NSString* jsCallback = [NSString stringWithFormat:
            @"window.__defineGetter__('orientation',function(){ return %d; }); \
                                  cordova.fireWindowEvent('orientationchange');"
            , [self mapIosOrientationToJsOrientation:fromInterfaceOrientation]];
        [self.webView stringByEvaluatingJavaScriptFromString:jsCallback];
    }
}

- (CDVCordovaView*)newCordovaViewWithFrame:(CGRect)bounds
{
    return [[CDVCordovaView alloc] initWithFrame:bounds];
}

- (void)createGapView
{
    CGRect webViewBounds = self.view.bounds;

    webViewBounds.origin = self.view.bounds.origin;

    if (!self.webView) {
        self.webView = [self newCordovaViewWithFrame:webViewBounds];
        self.webView.autoresizingMask = (UIViewAutoresizingFlexibleWidth | UIViewAutoresizingFlexibleHeight);

        [self.view addSubview:self.webView];
        [self.view sendSubviewToBack:self.webView];

        self.webView.delegate = self;
    }
}

- (void)didReceiveMemoryWarning
{
    // iterate through all the plugin objects, and call hasPendingOperation
    // if at least one has a pending operation, we don't call [super didReceiveMemoryWarning]

    NSEnumerator* enumerator = [self.pluginObjects objectEnumerator];
    CDVPlugin* plugin;

    BOOL doPurge = YES;

    while ((plugin = [enumerator nextObject])) {
        if (plugin.hasPendingOperation) {
            NSLog(@"Plugin '%@' has a pending operation, memory purge is delayed for didReceiveMemoryWarning.", NSStringFromClass([plugin class]));
            doPurge = NO;
        }
    }

    if (doPurge) {
        // Releases the view if it doesn't have a superview.
        [super didReceiveMemoryWarning];
    }

    // Release any cached data, images, etc. that aren't in use.
}

- (void)viewDidUnload
{
    // Release any retained subviews of the main view.
    // e.g. self.myOutlet = nil;

    self.webView.delegate = nil;
    self.webView = nil;
}

#pragma mark UIWebViewDelegate

/**
 When web application loads Add stuff to the DOM, mainly the user-defined settings from the Settings.plist file, and
 the device's data such as device ID, platform version, etc.
 */
<<<<<<< HEAD
- (void) webViewDidStartLoad:(UIWebView*)theWebView 
{
    [[NSNotificationCenter defaultCenter] postNotification:[NSNotification notificationWithName:CDVPluginResetNotification object:nil]];
}
=======
- (void)webViewDidStartLoad:(UIWebView*)theWebView
{}
>>>>>>> 6fa7f3d2

/**
 Called when the webview finishes loading.  This stops the activity view and closes the imageview
 */
- (void)webViewDidFinishLoad:(UIWebView*)theWebView
{
    /*
     * Hide the Top Activity THROBBER in the Battery Bar
     */
    [[UIApplication sharedApplication] setNetworkActivityIndicatorVisible:NO];

    id autoHideSplashScreenValue = [self.settings objectForKey:@"AutoHideSplashScreen"];
    // if value is missing, default to yes
    if ((autoHideSplashScreenValue == nil) || [autoHideSplashScreenValue boolValue]) {
        self.imageView.hidden = YES;
        self.activityView.hidden = YES;
        [self.view.superview bringSubviewToFront:self.webView];
    }
    [self didRotateFromInterfaceOrientation:(UIInterfaceOrientation)[[UIDevice currentDevice] orientation]];

    // The iOSVCAddr is used to identify the WebView instance when using one of the XHR js->native bridge modes.
    // The .onNativeReady().fire() will work when cordova.js is already loaded.
    // The _nativeReady = true; is used when this is run before cordova.js is loaded.
    NSString* nativeReady = [NSString stringWithFormat:@"cordova.iOSVCAddr='%lld';try{cordova.require('cordova/channel').onNativeReady.fire();}catch(e){window._nativeReady = true;}", (long long)self];
    [theWebView stringByEvaluatingJavaScriptFromString:nativeReady];
}

- (void)webView:(UIWebView*)webView didFailLoadWithError:(NSError*)error
{
    NSLog(@"Failed to load webpage with error: %@", [error localizedDescription]);

    /*
     if ([error code] != NSURLErrorCancelled)
     alert([error localizedDescription]);
     */
}

- (BOOL)webView:(UIWebView*)theWebView shouldStartLoadWithRequest:(NSURLRequest*)request navigationType:(UIWebViewNavigationType)navigationType
{
    NSURL* url = [request URL];

    /*
     * Execute any commands queued with cordova.exec() on the JS side.
     * The part of the URL after gap:// is irrelevant.
     */
    if ([[url scheme] isEqualToString:@"gap"]) {
        [self flushCommandQueue];
        return NO;
    }

    /*
     * If a URL is being loaded that's a file/http/https URL, just load it internally
     */
    else if ([url isFileURL]) {
        return YES;
    } else if ([self.whitelist schemeIsAllowed:[url scheme]]) {
        if ([self.whitelist URLIsAllowed:url] == YES) {
            NSNumber* openAllInWhitelistSetting = [self.settings objectForKey:@"OpenAllWhitelistURLsInWebView"];
            if ((nil != openAllInWhitelistSetting) && [openAllInWhitelistSetting boolValue]) {
                NSLog(@"OpenAllWhitelistURLsInWebView set: opening in webview");
                return YES;
            }

            // mainDocument will be nil for an iFrame
            NSString* mainDocument = [theWebView.request.mainDocumentURL absoluteString];

            // anchor target="_blank" - load in Mobile Safari
            if ((navigationType == UIWebViewNavigationTypeOther) && (mainDocument != nil)) {
                [[UIApplication sharedApplication] openURL:url];
                return NO;
            }
            // other anchor target - load in Cordova webView
            else {
                return YES;
            }
        }

        return NO;
    }

    /*
     *    If we loaded the HTML from a string, we let the app handle it
     */
    else if (self.loadFromString == YES) {
        self.loadFromString = NO;
        return YES;
    }

    /*
     * all tel: scheme urls we let the UIWebview handle it using the default behaviour
     */
    else if ([[url scheme] isEqualToString:@"tel"]) {
        return YES;
    }

    /*
     * all about: scheme urls are not handled
     */
    else if ([[url scheme] isEqualToString:@"about"]) {
        return NO;
    }

    /*
     * all data: scheme urls are handled
     */
    else if ([[url scheme] isEqualToString:@"data"]) {
        return YES;
    }

    /*
     * We don't have a Cordova or web/local request, load it in the main Safari browser.
     * pass this to the application to handle.  Could be a mailto:dude@duderanch.com or a tel:55555555 or sms:55555555 facetime:55555555
     */
    else {
        NSLog(@"AppDelegate::shouldStartLoadWithRequest: Received Unhandled URL %@", url);

        if ([[UIApplication sharedApplication] canOpenURL:url]) {
            [[UIApplication sharedApplication] openURL:url];
        } else { // handle any custom schemes to plugins
            [[NSNotificationCenter defaultCenter] postNotification:[NSNotification notificationWithName:CDVPluginHandleOpenURLNotification object:url]];
        }

        return NO;
    }

    return YES;
}

#pragma mark GapHelpers

- (void)javascriptAlert:(NSString*)text
{
    NSString* jsString = [NSString stringWithFormat:@"alert('%@');", text];

    [webView stringByEvaluatingJavaScriptFromString:jsString];
}

+ (NSString*)resolveImageResource:(NSString*)resource
{
    NSString* systemVersion = [[UIDevice currentDevice] systemVersion];
    BOOL isLessThaniOS4 = ([systemVersion compare:@"4.0" options:NSNumericSearch] == NSOrderedAscending);

    // the iPad image (nor retina) differentiation code was not in 3.x, and we have to explicitly set the path
    if (isLessThaniOS4) {
        if (CDV_IsIPad()) {
            return [NSString stringWithFormat:@"%@~ipad.png", resource];
        } else {
            return [NSString stringWithFormat:@"%@.png", resource];
        }
    }

    return resource;
}

- (NSString*)pathForResource:(NSString*)resourcepath
{
    NSBundle* mainBundle = [NSBundle mainBundle];
    NSMutableArray* directoryParts = [NSMutableArray arrayWithArray:[resourcepath componentsSeparatedByString:@"/"]];
    NSString* filename = [directoryParts lastObject];

    [directoryParts removeLastObject];

    NSString* directoryPartsJoined = [directoryParts componentsJoinedByString:@"/"];
    NSString* directoryStr = self.wwwFolderName;

    if ([directoryPartsJoined length] > 0) {
        directoryStr = [NSString stringWithFormat:@"%@/%@", self.wwwFolderName, [directoryParts componentsJoinedByString:@"/"]];
    }

    return [mainBundle pathForResource:filename ofType:@"" inDirectory:directoryStr];
}

+ (NSString*)applicationDocumentsDirectory
{
    NSArray* paths = NSSearchPathForDirectoriesInDomains(NSDocumentDirectory, NSUserDomainMask, YES);
    NSString* basePath = ([paths count] > 0) ?[paths objectAtIndex:0] : nil;

    return basePath;
}

- (void)showSplashScreen
{
    CGRect screenBounds = [[UIScreen mainScreen] bounds];
    NSString* launchImageFile = [[NSBundle mainBundle] objectForInfoDictionaryKey:@"UILaunchImageFile"];

    if (launchImageFile == nil) { // fallback if no launch image was specified
        if (CDV_IsIPhone5()) {
            // iPhone 5 or iPod Touch 6th-gen
            launchImageFile = @"Default-568h";
        } else {
            launchImageFile = @"Default";
        }
    }

    NSString* orientedLaunchImageFile = nil;
    CGAffineTransform startupImageTransform = CGAffineTransformIdentity;
    UIDeviceOrientation deviceOrientation = [UIDevice currentDevice].orientation;
    CGRect statusBarFrame = [UIApplication sharedApplication].statusBarFrame;
    UIInterfaceOrientation statusBarOrientation = [UIApplication sharedApplication].statusBarOrientation;
    UIImage* launchImage = nil;

    // default to center of screen as in the original implementation. This will produce the 20px jump
    CGPoint center = CGPointMake((screenBounds.size.width / 2), (screenBounds.size.height / 2));

    if (CDV_IsIPad()) {
        if (!UIDeviceOrientationIsValidInterfaceOrientation(deviceOrientation)) {
            deviceOrientation = (UIDeviceOrientation)statusBarOrientation;
        }

        switch (deviceOrientation) {
            case UIDeviceOrientationLandscapeLeft: // this is where the home button is on the right (yeah, I know, confusing)
                {
                    orientedLaunchImageFile = [NSString stringWithFormat:@"%@-Landscape", launchImageFile];
                    startupImageTransform = CGAffineTransformMakeRotation(degreesToRadian(90));
                    center.x -= MIN(statusBarFrame.size.width, statusBarFrame.size.height) / 2;
                }
                break;

            case UIDeviceOrientationLandscapeRight: // this is where the home button is on the left (yeah, I know, confusing)
                {
                    orientedLaunchImageFile = [NSString stringWithFormat:@"%@-Landscape", launchImageFile];
                    startupImageTransform = CGAffineTransformMakeRotation(degreesToRadian(-90));
                    center.x += MIN(statusBarFrame.size.width, statusBarFrame.size.height) / 2;
                }
                break;

            case UIDeviceOrientationPortraitUpsideDown:
                {
                    orientedLaunchImageFile = [NSString stringWithFormat:@"%@-Portrait", launchImageFile];
                    startupImageTransform = CGAffineTransformMakeRotation(degreesToRadian(180));
                    center.y -= MIN(statusBarFrame.size.width, statusBarFrame.size.height) / 2;
                }
                break;

            case UIDeviceOrientationPortrait:
            default:
                {
                    orientedLaunchImageFile = [NSString stringWithFormat:@"%@-Portrait", launchImageFile];
                    startupImageTransform = CGAffineTransformIdentity;
                    center.y += MIN(statusBarFrame.size.width, statusBarFrame.size.height) / 2;
                }
                break;
        }
    } else { // not iPad
        orientedLaunchImageFile = launchImageFile;
    }

    launchImage = [UIImage imageNamed:[[self class] resolveImageResource:orientedLaunchImageFile]];
    if (launchImage == nil) {
        NSLog(@"WARNING: Splash-screen image '%@' was not found. Orientation: %d, iPad: %d", orientedLaunchImageFile, deviceOrientation, CDV_IsIPad());
    }

    self.imageView = [[UIImageView alloc] initWithImage:launchImage];
    self.imageView.tag = 1;
    self.imageView.center = center;

    self.imageView.autoresizingMask = (UIViewAutoresizingFlexibleWidth & UIViewAutoresizingFlexibleHeight & UIViewAutoresizingFlexibleLeftMargin & UIViewAutoresizingFlexibleRightMargin);
    [self.imageView setTransform:startupImageTransform];
    [self.view.superview addSubview:self.imageView];

    /*
     * The Activity View is the top spinning throbber in the status/battery bar. We init it with the default Grey Style.
     *
     *     whiteLarge = UIActivityIndicatorViewStyleWhiteLarge
     *     white      = UIActivityIndicatorViewStyleWhite
     *     gray       = UIActivityIndicatorViewStyleGray
     *
     */
    NSString* topActivityIndicator = [self.settings objectForKey:@"TopActivityIndicator"];
    UIActivityIndicatorViewStyle topActivityIndicatorStyle = UIActivityIndicatorViewStyleGray;

    if ([topActivityIndicator isEqualToString:@"whiteLarge"]) {
        topActivityIndicatorStyle = UIActivityIndicatorViewStyleWhiteLarge;
    } else if ([topActivityIndicator isEqualToString:@"white"]) {
        topActivityIndicatorStyle = UIActivityIndicatorViewStyleWhite;
    } else if ([topActivityIndicator isEqualToString:@"gray"]) {
        topActivityIndicatorStyle = UIActivityIndicatorViewStyleGray;
    }

    self.activityView = [[UIActivityIndicatorView alloc] initWithActivityIndicatorStyle:topActivityIndicatorStyle];
    self.activityView.tag = 2;

    id showSplashScreenSpinnerValue = [self.settings objectForKey:@"ShowSplashScreenSpinner"];
    // backwards compatibility - if key is missing, default to true
    if ((showSplashScreenSpinnerValue == nil) || [showSplashScreenSpinnerValue boolValue]) {
        [self.view.superview addSubview:self.activityView];
    }

    self.activityView.center = self.view.center;
    [self.activityView startAnimating];

    [self.view.superview layoutSubviews];
}

BOOL gSplashScreenShown = NO;
- (void)receivedOrientationChange
{
    if (self.imageView == nil) {
        gSplashScreenShown = YES;
        if (self.useSplashScreen) {
            [self showSplashScreen];
        }
    }
}

#pragma mark CordovaCommands

/**
 * Fetches the command queue and executes each command. It is possible that the
 * queue will not be empty after this function has completed since the executed
 * commands may have run callbacks which queued more commands.
 *
 * Returns the number of executed commands.
 */
- (int)executeCommandsFromJson:(NSString*)queuedCommandsJSON
{
    // Parse the returned JSON array.
    NSArray* queuedCommands = [queuedCommandsJSON cdvjk_mutableObjectFromJSONString];

    // Iterate over and execute all of the commands.
    for (NSArray* jsonEntry in queuedCommands) {
        CDVInvokedUrlCommand* command = [CDVInvokedUrlCommand commandFromJson:jsonEntry];
        if (![self.commandDelegate execute:command]) {
#ifdef DEBUG
                NSString* commandJson = [jsonEntry cdvjk_JSONString];
                static NSUInteger maxLogLength = 1024;
                NSString* commandString = ([commandJson length] > maxLogLength) ?
                [NSString stringWithFormat:@"%@[...]", [commandJson substringToIndex:maxLogLength]] :
                commandJson;

                DLog(@"FAILED pluginJSON = %@", commandString);
#endif
        }
    }

    return [queuedCommands count];
}

/**
 * Repeatedly fetches and executes the command queue until it is empty.
 */
- (void)flushCommandQueue
{
    [self.webView stringByEvaluatingJavaScriptFromString:
        @"cordova.commandQueueFlushing = true"];

    // Keep executing the command queue until no commands get executed.
    // This ensures that commands that are queued while executing other
    // commands are executed as well.
    int numExecutedCommands = 0;
    do {
        // Grab all the queued commands from the JS side.
        NSString* queuedCommandsJSON = [self.webView stringByEvaluatingJavaScriptFromString:
            @"cordova.require('cordova/plugin/ios/nativecomm')()"];
        numExecutedCommands = [self executeCommandsFromJson:queuedCommandsJSON];
    } while (numExecutedCommands != 0);

    [self.webView stringByEvaluatingJavaScriptFromString:
        @"cordova.commandQueueFlushing = false"];
}

- (BOOL)execute:(CDVInvokedUrlCommand*)command
{
    if ((command.className == nil) || (command.methodName == nil)) {
        NSLog(@"ERROR: Classname and/or methodName not found for command.");
        return NO;
    }

    // Fetch an instance of this class
    CDVPlugin* obj = [self.commandDelegate getCommandInstance:command.className];

    if (!([obj isKindOfClass:[CDVPlugin class]])) { // still allow deprecated class, until 1.0 release
        NSLog(@"ERROR: Plugin '%@' not found, or is not a CDVPlugin. Check your plugin mapping in Cordova.plist.", command.className);
        return NO;
    }
    BOOL retVal = YES;

    // Find the proper selector to call.
    NSString* methodName = [NSString stringWithFormat:@"%@:", command.methodName];
    NSString* methodNameWithDict = [NSString stringWithFormat:@"%@:withDict:", command.methodName];
    SEL normalSelector = NSSelectorFromString(methodName);
    SEL legacySelector = NSSelectorFromString(methodNameWithDict);
    // Test for the legacy selector first in case they both exist.
    if ([obj respondsToSelector:legacySelector]) {
        NSMutableArray* arguments = nil;
        NSMutableDictionary* dict = nil;
        [command legacyArguments:&arguments andDict:&dict];
        // [obj performSelector:legacySelector withObject:arguments withObject:dict];
        objc_msgSend(obj, legacySelector, arguments, dict);
    } else if ([obj respondsToSelector:normalSelector]) {
        // [obj performSelector:normalSelector withObject:command];
        objc_msgSend(obj, normalSelector, command);
    } else {
        // There's no method to call, so throw an error.
        NSLog(@"ERROR: Method '%@' not defined in Plugin '%@'", methodName, command.className);
        retVal = NO;
    }

    return retVal;
}

- (void)registerPlugin:(CDVPlugin*)plugin withClassName:(NSString*)className
{
    if ([plugin respondsToSelector:@selector(setViewController:)]) {
        [plugin setViewController:self];
    }

    if ([plugin respondsToSelector:@selector(setCommandDelegate:)]) {
        [plugin setCommandDelegate:self.commandDelegate];
    }

    [self.pluginObjects setObject:plugin forKey:className];
}

/**
 Returns an instance of a CordovaCommand object, based on its name.  If one exists already, it is returned.
 */
- (id)getCommandInstance:(NSString*)pluginName
{
    // first, we try to find the pluginName in the pluginsMap
    // (acts as a whitelist as well) if it does not exist, we return nil
    // NOTE: plugin names are matched as lowercase to avoid problems - however, a
    // possible issue is there can be duplicates possible if you had:
    // "org.apache.cordova.Foo" and "org.apache.cordova.foo" - only the lower-cased entry will match
    NSString* className = [self.pluginsMap objectForKey:[pluginName lowercaseString]];

    if (className == nil) {
        return nil;
    }

    id obj = [self.pluginObjects objectForKey:className];
    if (!obj) {
        // attempt to load the settings for this command class
        NSDictionary* classSettings = [self.settings objectForKey:className];

        if (classSettings) {
            obj = [[NSClassFromString (className)alloc] initWithWebView:webView settings:classSettings];
        } else {
            obj = [[NSClassFromString (className)alloc] initWithWebView:webView];
        }

        if ((obj != nil) && [obj isKindOfClass:[CDVPlugin class]]) {
            [self registerPlugin:obj withClassName:className];
        } else {
            NSLog(@"CDVPlugin class %@ (pluginName: %@) does not exist.", className, pluginName);
        }
    }
    return obj;
}

#pragma mark -

- (NSString*)appURLScheme
{
    NSString* URLScheme = nil;

    NSArray* URLTypes = [[[NSBundle mainBundle] infoDictionary] objectForKey:@"CFBundleURLTypes"];

    if (URLTypes != nil) {
        NSDictionary* dict = [URLTypes objectAtIndex:0];
        if (dict != nil) {
            NSArray* URLSchemes = [dict objectForKey:@"CFBundleURLSchemes"];
            if (URLSchemes != nil) {
                URLScheme = [URLSchemes objectAtIndex:0];
            }
        }
    }

    return URLScheme;
}

/**
 Returns the contents of the named plist bundle, loaded as a dictionary object
 */
+ (NSDictionary*)getBundlePlist:(NSString*)plistName
{
    NSString* errorDesc = nil;
    NSPropertyListFormat format;
    NSString* plistPath = [[NSBundle mainBundle] pathForResource:plistName ofType:@"plist"];
    NSData* plistXML = [[NSFileManager defaultManager] contentsAtPath:plistPath];
    NSDictionary* temp = (NSDictionary*)[NSPropertyListSerialization
        propertyListFromData:plistXML
            mutabilityOption:NSPropertyListMutableContainersAndLeaves
                      format:&format errorDescription:&errorDesc];

    return temp;
}

#pragma mark -
#pragma mark UIApplicationDelegate impl

/*
 This method lets your application know that it is about to be terminated and purged from memory entirely
 */
- (void)onAppWillTerminate:(NSNotification*)notification
{
    // empty the tmp directory
    NSFileManager* fileMgr = [[NSFileManager alloc] init];
    NSError* __autoreleasing err = nil;

    // clear contents of NSTemporaryDirectory
    NSString* tempDirectoryPath = NSTemporaryDirectory();
    NSDirectoryEnumerator* directoryEnumerator = [fileMgr enumeratorAtPath:tempDirectoryPath];
    NSString* fileName = nil;
    BOOL result;

    while ((fileName = [directoryEnumerator nextObject])) {
        NSString* filePath = [tempDirectoryPath stringByAppendingPathComponent:fileName];
        result = [fileMgr removeItemAtPath:filePath error:&err];
        if (!result && err) {
            NSLog(@"Failed to delete: %@ (error: %@)", filePath, err);
        }
    }
}

/*
 This method is called to let your application know that it is about to move from the active to inactive state.
 You should use this method to pause ongoing tasks, disable timer, ...
 */
- (void)onAppWillResignActive:(NSNotification*)notification
{
    // NSLog(@"%@",@"applicationWillResignActive");
    [self.webView stringByEvaluatingJavaScriptFromString:@"cordova.fireDocumentEvent('resign');"];
}

/*
 In iOS 4.0 and later, this method is called as part of the transition from the background to the inactive state.
 You can use this method to undo many of the changes you made to your application upon entering the background.
 invariably followed by applicationDidBecomeActive
 */
- (void)onAppWillEnterForeground:(NSNotification*)notification
{
    // NSLog(@"%@",@"applicationWillEnterForeground");
    [self.webView stringByEvaluatingJavaScriptFromString:@"cordova.fireDocumentEvent('resume');"];
}

// This method is called to let your application know that it moved from the inactive to active state.
- (void)onAppDidBecomeActive:(NSNotification*)notification
{
    // NSLog(@"%@",@"applicationDidBecomeActive");
    [self.webView stringByEvaluatingJavaScriptFromString:@"cordova.fireDocumentEvent('active');"];
}

/*
 In iOS 4.0 and later, this method is called instead of the applicationWillTerminate: method
 when the user quits an application that supports background execution.
 */
- (void)onAppDidEnterBackground:(NSNotification*)notification
{
    // NSLog(@"%@",@"applicationDidEnterBackground");
    [self.webView stringByEvaluatingJavaScriptFromString:@"cordova.fireDocumentEvent('pause');"];
}

// ///////////////////////

- (void)dealloc
{
    [CDVURLProtocol unregisterViewController:self];
    [[NSNotificationCenter defaultCenter] removeObserver:self name:UIApplicationWillTerminateNotification object:nil];
    [[NSNotificationCenter defaultCenter] removeObserver:self name:UIApplicationWillResignActiveNotification object:nil];
    [[NSNotificationCenter defaultCenter] removeObserver:self name:UIApplicationWillEnterForegroundNotification object:nil];
    [[NSNotificationCenter defaultCenter] removeObserver:self name:UIApplicationDidBecomeActiveNotification object:nil];
    [[NSNotificationCenter defaultCenter] removeObserver:self name:UIApplicationDidEnterBackgroundNotification object:nil];
}

@end<|MERGE_RESOLUTION|>--- conflicted
+++ resolved
@@ -481,15 +481,10 @@
  When web application loads Add stuff to the DOM, mainly the user-defined settings from the Settings.plist file, and
  the device's data such as device ID, platform version, etc.
  */
-<<<<<<< HEAD
-- (void) webViewDidStartLoad:(UIWebView*)theWebView 
+- (void)webViewDidStartLoad:(UIWebView*)theWebView
 {
     [[NSNotificationCenter defaultCenter] postNotification:[NSNotification notificationWithName:CDVPluginResetNotification object:nil]];
 }
-=======
-- (void)webViewDidStartLoad:(UIWebView*)theWebView
-{}
->>>>>>> 6fa7f3d2
 
 /**
  Called when the webview finishes loading.  This stops the activity view and closes the imageview
