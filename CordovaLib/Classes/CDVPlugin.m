/*
 Licensed to the Apache Software Foundation (ASF) under one
 or more contributor license agreements.  See the NOTICE file
 distributed with this work for additional information
 regarding copyright ownership.  The ASF licenses this file
 to you under the Apache License, Version 2.0 (the
 "License"); you may not use this file except in compliance
 with the License.  You may obtain a copy of the License at

 http://www.apache.org/licenses/LICENSE-2.0

 Unless required by applicable law or agreed to in writing,
 software distributed under the License is distributed on an
 "AS IS" BASIS, WITHOUT WARRANTIES OR CONDITIONS OF ANY
 KIND, either express or implied.  See the License for the
 specific language governing permissions and limitations
 under the License.
 */

#import "CDVPlugin.h"

@interface CDVPlugin ()

@property (readwrite, assign) BOOL hasPendingOperation;

@end

@implementation CDVPlugin
@synthesize webView, settings, viewController, commandDelegate, hasPendingOperation;

- (CDVPlugin*)initWithWebView:(UIWebView*)theWebView settings:(NSDictionary*)classSettings
{
    self = [self initWithWebView:theWebView];
    if (self) {
        self.settings = classSettings;
        self.hasPendingOperation = NO;
    }
    return self;
}

- (CDVPlugin*)initWithWebView:(UIWebView*)theWebView
{
    self = [super init];
    if (self) {
<<<<<<< HEAD
		[[NSNotificationCenter defaultCenter] addObserver:self selector:@selector(onAppTerminate) name:UIApplicationWillTerminateNotification object:nil];
		[[NSNotificationCenter defaultCenter] addObserver:self selector:@selector(onMemoryWarning) name:UIApplicationDidReceiveMemoryWarningNotification object:nil];
		[[NSNotificationCenter defaultCenter] addObserver:self selector:@selector(handleOpenURL:) name:CDVPluginHandleOpenURLNotification object:nil];
		[[NSNotificationCenter defaultCenter] addObserver:self selector:@selector(onReset) name:CDVPluginResetNotification object:nil];

		NSLog(@"Plugin loaded");
		self.webView = theWebView;
		
		// You can listen to more app notifications, see:
		// http://developer.apple.com/library/ios/#DOCUMENTATION/UIKit/Reference/UIApplication_Class/Reference/Reference.html#//apple_ref/doc/uid/TP40006728-CH3-DontLinkElementID_4
		/*
		 // NOTE: if you want to use these, make sure you uncomment the corresponding notification handler, and also the removeObserver in dealloc
		 [[NSNotificationCenter defaultCenter] addObserver:self selector:@selector(onPause) name:UIApplicationDidEnterBackgroundNotification object:nil];
		 [[NSNotificationCenter defaultCenter] addObserver:self selector:@selector(onResume) name:UIApplicationWillEnterForegroundNotification object:nil];
		 [[NSNotificationCenter defaultCenter] addObserver:self selector:@selector(onOrientationWillChange) name:UIApplicationWillChangeStatusBarOrientationNotification object:nil];
		 [[NSNotificationCenter defaultCenter] addObserver:self selector:@selector(onOrientationDidChange) name:UIApplicationDidChangeStatusBarOrientationNotification object:nil];
		 */
	}
=======
        [[NSNotificationCenter defaultCenter] addObserver:self selector:@selector(onAppTerminate) name:UIApplicationWillTerminateNotification object:nil];
        [[NSNotificationCenter defaultCenter] addObserver:self selector:@selector(onMemoryWarning) name:UIApplicationDidReceiveMemoryWarningNotification object:nil];
        [[NSNotificationCenter defaultCenter] addObserver:self selector:@selector(handleOpenURL:) name:CDVPluginHandleOpenURLNotification object:nil];

        self.webView = theWebView;

        // You can listen to more app notifications, see:
        // http://developer.apple.com/library/ios/#DOCUMENTATION/UIKit/Reference/UIApplication_Class/Reference/Reference.html#//apple_ref/doc/uid/TP40006728-CH3-DontLinkElementID_4

        /*
         // NOTE: if you want to use these, make sure you uncomment the corresponding notification handler, and also the removeObserver in dealloc
         [[NSNotificationCenter defaultCenter] addObserver:self selector:@selector(onPause) name:UIApplicationDidEnterBackgroundNotification object:nil];
         [[NSNotificationCenter defaultCenter] addObserver:self selector:@selector(onResume) name:UIApplicationWillEnterForegroundNotification object:nil];
         [[NSNotificationCenter defaultCenter] addObserver:self selector:@selector(onOrientationWillChange) name:UIApplicationWillChangeStatusBarOrientationNotification object:nil];
         [[NSNotificationCenter defaultCenter] addObserver:self selector:@selector(onOrientationDidChange) name:UIApplicationDidChangeStatusBarOrientationNotification object:nil];
         */
    }
>>>>>>> 6fa7f3d2
    return self;
}

/*
// NOTE: for onPause and onResume, calls into JavaScript must not call or trigger any blocking UI, like alerts
- (void) onPause {}
- (void) onResume {}
- (void) onOrientationWillChange {}
- (void) onOrientationDidChange {}
*/

/* NOTE: calls into JavaScript must not call or trigger any blocking UI, like alerts */
- (void)handleOpenURL:(NSNotification*)notification
{
<<<<<<< HEAD
	NSLog(@"handleOpenURL");
	// override to handle urls sent to your app
	// register your url schemes in your App-Info.plist
	
	NSURL* url = [notification object];
	if ([url isKindOfClass:[NSURL class]]) {
		/* Do your thing! */
	}
=======
    // override to handle urls sent to your app
    // register your url schemes in your App-Info.plist

    NSURL* url = [notification object];

    if ([url isKindOfClass:[NSURL class]]) {
        /* Do your thing! */
    }
>>>>>>> 6fa7f3d2
}

/* NOTE: calls into JavaScript must not call or trigger any blocking UI, like alerts */
- (void)onAppTerminate
{
    // override this if you need to do any cleanup on app exit
}

- (void)onMemoryWarning
{
    // override to remove caches, etc
}

<<<<<<< HEAD
- (void) onReset
{
	// Override to cancel any long-running requests when the WebView navigates or refreshes.
}

- (void) dealloc
{
	[[NSNotificationCenter defaultCenter] removeObserver:self name:UIApplicationWillTerminateNotification object:nil];
	[[NSNotificationCenter defaultCenter] removeObserver:self name:UIApplicationDidReceiveMemoryWarningNotification object:nil];
	[[NSNotificationCenter defaultCenter] removeObserver:self name:CDVPluginHandleOpenURLNotification object:nil];
	[[NSNotificationCenter defaultCenter] removeObserver:self name:CDVPluginResetNotification object:nil];

	/*
	 [[NSNotificationCenter defaultCenter] removeObserver:self name:UIApplicationDidEnterBackgroundNotification object:nil];
	 [[NSNotificationCenter defaultCenter] removeObserver:self name:UIApplicationWillEnterForegroundNotification object:nil];
	 [[NSNotificationCenter defaultCenter] removeObserver:self name:UIApplicationWillChangeStatusBarOrientationNotification object:nil];
	 [[NSNotificationCenter defaultCenter] removeObserver:self name:UIApplicationDidChangeStatusBarOrientationNotification object:nil];
	 */
=======
- (void)dealloc
{
    [[NSNotificationCenter defaultCenter] removeObserver:self name:UIApplicationWillTerminateNotification object:nil];
    [[NSNotificationCenter defaultCenter] removeObserver:self name:UIApplicationDidReceiveMemoryWarningNotification object:nil];
    [[NSNotificationCenter defaultCenter] removeObserver:self name:CDVPluginHandleOpenURLNotification object:nil];

    /*
     [[NSNotificationCenter defaultCenter] removeObserver:self name:UIApplicationDidEnterBackgroundNotification object:nil];
     [[NSNotificationCenter defaultCenter] removeObserver:self name:UIApplicationWillEnterForegroundNotification object:nil];
     [[NSNotificationCenter defaultCenter] removeObserver:self name:UIApplicationWillChangeStatusBarOrientationNotification object:nil];
     [[NSNotificationCenter defaultCenter] removeObserver:self name:UIApplicationDidChangeStatusBarOrientationNotification object:nil];
     */
>>>>>>> 6fa7f3d2
}

- (id)appDelegate
{
    return [[UIApplication sharedApplication] delegate];
}

- (NSString*)writeJavascript:(NSString*)javascript
{
    return [self.webView stringByEvaluatingJavaScriptFromString:javascript];
}

- (NSString*)success:(CDVPluginResult*)pluginResult callbackId:(NSString*)callbackId
{
    return [self writeJavascript:[NSString stringWithFormat:@"setTimeout(function() { %@; }, 0);", [pluginResult toSuccessCallbackString:callbackId]]];
}

- (NSString*)error:(CDVPluginResult*)pluginResult callbackId:(NSString*)callbackId
{
    return [self writeJavascript:[NSString stringWithFormat:@"setTimeout(function() { %@; }, 0);", [pluginResult toErrorCallbackString:callbackId]]];
}

@end<|MERGE_RESOLUTION|>--- conflicted
+++ resolved
@@ -42,29 +42,10 @@
 {
     self = [super init];
     if (self) {
-<<<<<<< HEAD
-		[[NSNotificationCenter defaultCenter] addObserver:self selector:@selector(onAppTerminate) name:UIApplicationWillTerminateNotification object:nil];
-		[[NSNotificationCenter defaultCenter] addObserver:self selector:@selector(onMemoryWarning) name:UIApplicationDidReceiveMemoryWarningNotification object:nil];
-		[[NSNotificationCenter defaultCenter] addObserver:self selector:@selector(handleOpenURL:) name:CDVPluginHandleOpenURLNotification object:nil];
-		[[NSNotificationCenter defaultCenter] addObserver:self selector:@selector(onReset) name:CDVPluginResetNotification object:nil];
-
-		NSLog(@"Plugin loaded");
-		self.webView = theWebView;
-		
-		// You can listen to more app notifications, see:
-		// http://developer.apple.com/library/ios/#DOCUMENTATION/UIKit/Reference/UIApplication_Class/Reference/Reference.html#//apple_ref/doc/uid/TP40006728-CH3-DontLinkElementID_4
-		/*
-		 // NOTE: if you want to use these, make sure you uncomment the corresponding notification handler, and also the removeObserver in dealloc
-		 [[NSNotificationCenter defaultCenter] addObserver:self selector:@selector(onPause) name:UIApplicationDidEnterBackgroundNotification object:nil];
-		 [[NSNotificationCenter defaultCenter] addObserver:self selector:@selector(onResume) name:UIApplicationWillEnterForegroundNotification object:nil];
-		 [[NSNotificationCenter defaultCenter] addObserver:self selector:@selector(onOrientationWillChange) name:UIApplicationWillChangeStatusBarOrientationNotification object:nil];
-		 [[NSNotificationCenter defaultCenter] addObserver:self selector:@selector(onOrientationDidChange) name:UIApplicationDidChangeStatusBarOrientationNotification object:nil];
-		 */
-	}
-=======
         [[NSNotificationCenter defaultCenter] addObserver:self selector:@selector(onAppTerminate) name:UIApplicationWillTerminateNotification object:nil];
         [[NSNotificationCenter defaultCenter] addObserver:self selector:@selector(onMemoryWarning) name:UIApplicationDidReceiveMemoryWarningNotification object:nil];
         [[NSNotificationCenter defaultCenter] addObserver:self selector:@selector(handleOpenURL:) name:CDVPluginHandleOpenURLNotification object:nil];
+        [[NSNotificationCenter defaultCenter] addObserver:self selector:@selector(onReset) name:CDVPluginResetNotification object:nil];
 
         self.webView = theWebView;
 
@@ -79,7 +60,6 @@
          [[NSNotificationCenter defaultCenter] addObserver:self selector:@selector(onOrientationDidChange) name:UIApplicationDidChangeStatusBarOrientationNotification object:nil];
          */
     }
->>>>>>> 6fa7f3d2
     return self;
 }
 
@@ -94,16 +74,6 @@
 /* NOTE: calls into JavaScript must not call or trigger any blocking UI, like alerts */
 - (void)handleOpenURL:(NSNotification*)notification
 {
-<<<<<<< HEAD
-	NSLog(@"handleOpenURL");
-	// override to handle urls sent to your app
-	// register your url schemes in your App-Info.plist
-	
-	NSURL* url = [notification object];
-	if ([url isKindOfClass:[NSURL class]]) {
-		/* Do your thing! */
-	}
-=======
     // override to handle urls sent to your app
     // register your url schemes in your App-Info.plist
 
@@ -112,7 +82,6 @@
     if ([url isKindOfClass:[NSURL class]]) {
         /* Do your thing! */
     }
->>>>>>> 6fa7f3d2
 }
 
 /* NOTE: calls into JavaScript must not call or trigger any blocking UI, like alerts */
@@ -126,31 +95,17 @@
     // override to remove caches, etc
 }
 
-<<<<<<< HEAD
 - (void) onReset
 {
 	// Override to cancel any long-running requests when the WebView navigates or refreshes.
 }
 
-- (void) dealloc
-{
-	[[NSNotificationCenter defaultCenter] removeObserver:self name:UIApplicationWillTerminateNotification object:nil];
-	[[NSNotificationCenter defaultCenter] removeObserver:self name:UIApplicationDidReceiveMemoryWarningNotification object:nil];
-	[[NSNotificationCenter defaultCenter] removeObserver:self name:CDVPluginHandleOpenURLNotification object:nil];
-	[[NSNotificationCenter defaultCenter] removeObserver:self name:CDVPluginResetNotification object:nil];
-
-	/*
-	 [[NSNotificationCenter defaultCenter] removeObserver:self name:UIApplicationDidEnterBackgroundNotification object:nil];
-	 [[NSNotificationCenter defaultCenter] removeObserver:self name:UIApplicationWillEnterForegroundNotification object:nil];
-	 [[NSNotificationCenter defaultCenter] removeObserver:self name:UIApplicationWillChangeStatusBarOrientationNotification object:nil];
-	 [[NSNotificationCenter defaultCenter] removeObserver:self name:UIApplicationDidChangeStatusBarOrientationNotification object:nil];
-	 */
-=======
 - (void)dealloc
 {
     [[NSNotificationCenter defaultCenter] removeObserver:self name:UIApplicationWillTerminateNotification object:nil];
     [[NSNotificationCenter defaultCenter] removeObserver:self name:UIApplicationDidReceiveMemoryWarningNotification object:nil];
     [[NSNotificationCenter defaultCenter] removeObserver:self name:CDVPluginHandleOpenURLNotification object:nil];
+    [[NSNotificationCenter defaultCenter] removeObserver:self name:CDVPluginResetNotification object:nil];
 
     /*
      [[NSNotificationCenter defaultCenter] removeObserver:self name:UIApplicationDidEnterBackgroundNotification object:nil];
@@ -158,7 +113,6 @@
      [[NSNotificationCenter defaultCenter] removeObserver:self name:UIApplicationWillChangeStatusBarOrientationNotification object:nil];
      [[NSNotificationCenter defaultCenter] removeObserver:self name:UIApplicationDidChangeStatusBarOrientationNotification object:nil];
      */
->>>>>>> 6fa7f3d2
 }
 
 - (id)appDelegate
