--- conflicted
+++ resolved
@@ -1,9 +1,5 @@
 // Platform: ios
-<<<<<<< HEAD
-// 2.9.0-0-g83dc4bd
-=======
-// 2.7.0rc1-121-g0903b29
->>>>>>> ce9a0d68
+// 2.7.0rc1-154-g98a62ff
 /*
  Licensed to the Apache Software Foundation (ASF) under one
  or more contributor license agreements.  See the NOTICE file
@@ -23,11 +19,7 @@
  under the License.
 */
 ;(function() {
-<<<<<<< HEAD
-var CORDOVA_JS_BUILD_LABEL = '2.9.0-0-g83dc4bd';
-=======
-var CORDOVA_JS_BUILD_LABEL = '2.7.0rc1-121-g0903b29';
->>>>>>> ce9a0d68
+var CORDOVA_JS_BUILD_LABEL = '2.7.0rc1-154-g98a62ff';
 // file: lib/scripts/require.js
 
 var require,
@@ -384,7 +376,7 @@
     if (errMsg) {
         errMsg += ', but got ' + typeName + '.';
         errMsg = 'Wrong type for parameter "' + extractParamName(opt_callee || args.callee, i) + '" of ' + functionName + ': ' + errMsg;
-        // Don't log when running jake test.
+        // Don't log when running unit tests.
         if (typeof jasmine == 'undefined') {
             console.error(errMsg);
         }
@@ -1997,11 +1989,21 @@
         }
     }
 
+    function scriptErrorCallback(err) {
+        // Open Question: If a script path specified in cordova_plugins.js does not exist, do we fail for all?
+        // this is currently just continuing.
+        scriptCounter--;
+        if (scriptCounter === 0) {
+            onScriptLoadingComplete && onScriptLoadingComplete();
+        }
+    }
+
     // Helper function to inject a <script> tag.
     function injectScript(path) {
         scriptCounter++;
         var script = document.createElement("script");
         script.onload = scriptLoadedCallback;
+        script.onerror = scriptErrorCallback;
         script.src = path;
         document.head.appendChild(script);
     }
@@ -2013,10 +2015,10 @@
         context.cordova.require('cordova/channel').onPluginsReady.fire();
     }
 
-    // Handler for the cordova_plugins.json content.
+    // Handler for the cordova_plugins.js content.
     // See plugman's plugin_loader.js for the details of this object.
     // This function is only called if the really is a plugins array that isn't empty.
-    // Otherwise the XHR response handler will just call finishPluginLoading().
+    // Otherwise the onerror response handler will just call finishPluginLoading().
     function handlePluginsObject(modules, path) {
         // First create the callback for when all plugins are loaded.
         var mapper = context.cordova.require('cordova/modulemapper');
@@ -2024,25 +2026,30 @@
             // Loop through all the plugins and then through their clobbers and merges.
             for (var i = 0; i < modules.length; i++) {
                 var module = modules[i];
-                if (!module) continue;
-
-                if (module.clobbers && module.clobbers.length) {
-                    for (var j = 0; j < module.clobbers.length; j++) {
-                        mapper.clobbers(module.id, module.clobbers[j]);
+                if (module) {
+                    try { 
+                        if (module.clobbers && module.clobbers.length) {
+                            for (var j = 0; j < module.clobbers.length; j++) {
+                                mapper.clobbers(module.id, module.clobbers[j]);
+                            }
+                        }
+
+                        if (module.merges && module.merges.length) {
+                            for (var k = 0; k < module.merges.length; k++) {
+                                mapper.merges(module.id, module.merges[k]);
+                            }
+                        }
+
+                        // Finally, if runs is truthy we want to simply require() the module.
+                        // This can be skipped if it had any merges or clobbers, though,
+                        // since the mapper will already have required the module.
+                        if (module.runs && !(module.clobbers && module.clobbers.length) && !(module.merges && module.merges.length)) {
+                            context.cordova.require(module.id);
+                        }
                     }
-                }
-
-                if (module.merges && module.merges.length) {
-                    for (var k = 0; k < module.merges.length; k++) {
-                        mapper.merges(module.id, module.merges[k]);
+                    catch(err) {
+                        // error with module, most likely clobbers, should we continue?
                     }
-                }
-
-                // Finally, if runs is truthy we want to simply require() the module.
-                // This can be skipped if it had any merges or clobbers, though,
-                // since the mapper will already have required the module.
-                if (module.runs && !(module.clobbers && module.clobbers.length) && !(module.merges && module.merges.length)) {
-                    context.cordova.require(module.id);
                 }
             }
 
@@ -2066,6 +2073,33 @@
             break;
         }
     }
+
+    var plugins_json = path + 'cordova_plugins.json';
+    var plugins_js = path + 'cordova_plugins.js';
+
+    // One some phones (Windows) this xhr.open throws an Access Denied exception
+    // So lets keep trying, but with a script tag injection technique instead of XHR
+    var injectPluginScript = function injectPluginScript() {
+        try {
+            var script = document.createElement("script");
+            script.onload = function(){
+                var list = cordova.require("cordova/plugin_list");
+                handlePluginsObject(list,path);
+            };
+            script.onerror = function() {
+                // Error loading cordova_plugins.js, file not found or something
+                // this is an acceptable error, pre-3.0.0, so we just move on.
+                finishPluginLoading();
+            };
+            script.src = plugins_js;
+            document.head.appendChild(script);
+
+        } catch(err){
+            finishPluginLoading();
+        }
+    } 
+
+
     // Try to XHR the cordova_plugins.json file asynchronously.
     var xhr = new XMLHttpRequest();
     xhr.onload = function() {
@@ -2084,14 +2118,16 @@
         }
     };
     xhr.onerror = function() {
-        finishPluginLoading();
+        // In this case, the json file was not present, but XHR was allowed, 
+        // so we should still try the script injection technique with the js file
+        // in case that is there.
+        injectPluginScript();
     };
-    var plugins_json = path + 'cordova_plugins.json';
     try { // we commented we were going to try, so let us actually try and catch
         xhr.open('GET', plugins_json, true); // Async
         xhr.send();
     } catch(err){
-        finishPluginLoading();
+        injectPluginScript();
     }
 }(window));
 
