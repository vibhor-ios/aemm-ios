package com.nitobi.phonegap;
/* License (MIT)
 * Copyright (c) 2008 Nitobi
 * website: http://phonegap.com
 * Permission is hereby granted, free of charge, to any person obtaining
 * a copy of this software and associated documentation files (the
 * Software), to deal in the Software without restriction, including
 * without limitation the rights to use, copy, modify, merge, publish,
 * distribute, sublicense, and/or sell copies of the Software, and to
 * permit persons to whom the Software is furnished to do so, subject to
 * the following conditions:
 *
 * The above copyright notice and this permission notice shall be
 * included in all copies or substantial portions of the Software.
 * 
 * THE SOFTWARE IS PROVIDED AS IS, WITHOUT WARRANTY OF ANY KIND,
 * EXPRESS OR IMPLIED, INCLUDING BUT NOT LIMITED TO THE WARRANTIES OF
 * MERCHANTABILITY, FITNESS FOR A PARTICULAR PURPOSE AND
 * NONINFRINGEMENT. IN NO EVENT SHALL THE AUTHORS OR COPYRIGHT HOLDERS BE
 * LIABLE FOR ANY CLAIM, DAMAGES OR OTHER LIABILITY, WHETHER IN AN ACTION
 * OF CONTRACT, TORT OR OTHERWISE, ARISING FROM, OUT OF OR IN CONNECTION
 * WITH THE SOFTWARE OR THE USE OR OTHER DEALINGS IN THE SOFTWARE.
 */
import java.io.IOException;

import android.content.Context;
import android.content.IntentFilter;
import android.hardware.SensorManager;
import android.location.Location;
import android.location.LocationProvider;
import android.media.MediaPlayer;
import android.os.Handler;
import android.os.Vibrator;
import android.telephony.TelephonyManager;
import android.webkit.WebView;

public class PhoneGap{
	
	private static final String LOG_TAG = "PhoneGap";
	/*
	 * UUID, version and availability	
	 */
	public boolean droid = true;
	private String version = "0.1";	
    private Context mCtx;    
    private Handler mHandler;
    private WebView mAppView;    
    private GpsListener mGps;
    private NetworkListener mNetwork;
    protected LocationProvider provider;
    SmsListener mSmsListener;
    DirectoryManager fileManager;
    
	public PhoneGap(Context ctx, Handler handler, WebView appView) {
        this.mCtx = ctx;
        this.mHandler = handler;
        this.mAppView = appView;
        mGps = new GpsListener(ctx);
        mNetwork = new NetworkListener(ctx);
        mSmsListener = new SmsListener(ctx,mAppView);
        fileManager = new DirectoryManager();
    }
	
	public void updateAccel(){
		mHandler.post(new Runnable() {
			public void run() {
				int accelX = SensorManager.DATA_X;
				int accelY = SensorManager.DATA_Y;
				int accelZ = SensorManager.DATA_Z;
        		mAppView.loadUrl("javascript:gotAcceleration(" + accelX + ", " + accelY + "," + accelZ + ")");
			}			
		});
				
	}
	
	public void takePhoto(){
		// TO-DO: Figure out what this should do
	}
	
	public void playSound(){
		// TO-DO: Figure out what this should do
	}
	
	public void vibrate(long pattern){
        // Start the vibration
        Vibrator vibrator = (Vibrator) mCtx.getSystemService(Context.VIBRATOR_SERVICE);
        vibrator.vibrate(pattern);
	}
	

	
	public void getLocation( ){
		mHandler.post(new Runnable() {
            public void run() {
    			GeoTuple geoloc = new GeoTuple();
    			Location loc = mGps.hasLocation() ?  mGps.getLocation() : mNetwork.getLocation();
    			if (loc != null)
        		{
        			geoloc.lat = loc.getLatitude();
        			geoloc.lng = loc.getLongitude();
        			geoloc.ele = loc.getAltitude();
        		}
        		else
        		{
        			geoloc.lat = 0;
        			geoloc.lng = 0;
        			geoloc.ele = 0;
        		}
        		mAppView.loadUrl("javascript:gotLocation(" + geoloc.lat + ", " + geoloc.lng + ")");
            }
        });
	}
	
	public void playSound(final String filename)
	{
		MediaPlayer mp = new MediaPlayer();
		
		try {
			// MediaServer does not allow reading of urls out of app data folder
			// thus we grab raw file and submit via file descriptor
			// instead
			// InputStream is = mCtx.getAssets().open(filename);
			// work around cannot play audio streams
			// to get around security restriction on MediaPlayer
			// until Android sdk 1.1
			// thus these changes and the playSound js
			// needs moved to Dev.x so that we can if statement out
			// via the sdk number
			
			if(getSDKVersion() == "1")
			{
				// The hack way audio stored in R.raw.filename
				// and we if statement check our way through
				// to match the window.DroidGap.playSound(filename.mp3)
				////call on the html side
				
				int oursound;
				
				if (filename == "bird.mp3") {
					 mp.create(mCtx, R.raw.bird);

				}
				if (filename == "on.mp3") {
					mp.create(mCtx, R.raw.on);
				}
				if (filename == "off.mp3"){
					mp.create(mCtx, R.raw.off);
				}
			}
			if(getSDKVersion() == "1.1")
			{
				//TODO: do right way here when Google fixes it
				// as we have a security exception preventing 
				// playing audio file form file:///android_asset/ location
				mp.setDataSource("file:///android_asset/" + filename);
				mp.prepare();
				mp.start();
			}

			//mp.setDataSource("file:///android_asset/" + filename);
			//mp.setDataSource("http://ventrix.nsdc.gr/stuff/TERMITES_SKONH.mp3");
			mp.prepare();
			mp.start();
		} catch (IllegalArgumentException e) {
			//TO-DO: Load a Javascript Exception thrower
		} catch (IllegalStateException e) {
			//TO-DO: Load a Javascript Exception thrower
		} catch (IOException e) {
			//TO-DO: Load a Javascript Exception thrower
		}
		
	}
	
	public String outputText(){
		String test = "<p>Test</p>";
		return test;
	}
	

	public String getUuid()
	{

		TelephonyManager operator = (TelephonyManager) mCtx.getSystemService(Context.TELEPHONY_SERVICE);
		String uuid = operator.getDeviceId();
		return uuid;
	}
	
	public String getModel()
	{
		String model = android.os.Build.MODEL;
		return model;
	}
	public String getProductName()
	{
		String productname = android.os.Build.PRODUCT;
		return productname;
	}
	public String getOSVersion()
	{
		String osversion = android.os.Build.VERSION.RELEASE;
		return osversion;
	}
	public String getSDKVersion()
	{
		String sdkversion = android.os.Build.VERSION.SDK;
		return sdkversion;
	}
	
	public String getVersion()
	{
		return version;
	}	
	
	public void notificationWatchPosition(String filter)
	/**
	 * Starts the listener for incoming notifications of type filter
	 * TODO: JavaScript Call backs for success and error handling. More filter types. 
	 */
	{
		if (filter.contains("SMS"))
		{
    		IntentFilter mFilter = new IntentFilter("android.provider.Telephony.SMS_RECEIVED");
    		mCtx.registerReceiver(mSmsListener,mFilter);
		}
	}
	
    public void notificationClearWatch(String filter) 
	/**
	 * Stops the listener for incoming notifications of type filter
	 * TODO: JavaScript Call backs for success and error handling 
	 */
    {
    	if (filter.contains("SMS")) 
    	{
    		mCtx.unregisterReceiver(mSmsListener);
    	}	
    }
    
    public void httpGet(String url, String file)
    /**
     * grabs a file from specified url and saves it to a name and location
     * the base directory /sdcard is abstracted so that paths may be the same from one mobile OS to another
     * TODO: JavaScript call backs and error handling
     */
    {
    	HttpHandler http = new HttpHandler();
    	http.get(url, file);
    }
<<<<<<< HEAD
    public String testSaveLocationExists(){
        if (fileManager.testSaveLocationExists())
            return "SD Card available";
        else
            return "SD Card unavailable";
    }
    public String testDirOrFileExists(String file){
        if (fileManager.isDirtoryOrFileExists(file))
            return "File exists";
        else
            return "No this file";
    }
    public String deleteDirectory (String dir){
        if (fileManager.deleteDir(dir))
            return "Completed";
        else
            return "Not completed";
    }
    public String deleteFile (String file){
        if (fileManager.deleteFile(file))
            return "Completed";
        else
            return "Not completed";
    }
      public String createDirectory(String dir){
        if (fileManager.createDirectory(dir))
            return "Completed";
        else
            return "Not completed";
    } 
=======
    
    
    /**
     * AUDIO
     * TODO: Basic functions done but needs more work on error handling and call backs, remove record hack
     */
    AudioHandler audio = new AudioHandler("/sdcard/tmprecording.mp3");
    public void startRecordingAudio(String file)
    {
    	/* for this to work the recording needs to be specified in the constructor,
    	 * a hack to get around this, I'm moving the recording after it's complete 
    	 */
    	audio.startRecording(file);
    }
    
    public void stopRecordingAudio()
    {
    	audio.stopRecording();
    }
    
    public void startPlayingAudio(String file)
    {
    	audio.startPlaying(file);
    }
    
    public void stopPlayingAudio()
    {
    	audio.stopPlaying();
    }
    
    public long getCurrentPositionAudio()
    {
    	System.out.println(audio.getCurrentPosition());
    	return(audio.getCurrentPosition());
    }
    
    public long getDurationAudio(String file)
    {
    	System.out.println(audio.getDuration(file));
    	return(audio.getDuration(file));
    }  
>>>>>>> c48df922
}
<|MERGE_RESOLUTION|>--- conflicted
+++ resolved
@@ -246,7 +246,7 @@
     	HttpHandler http = new HttpHandler();
     	http.get(url, file);
     }
-<<<<<<< HEAD
+
     public String testSaveLocationExists(){
         if (fileManager.testSaveLocationExists())
             return "SD Card available";
@@ -277,7 +277,7 @@
         else
             return "Not completed";
     } 
-=======
+
     
     
     /**
@@ -319,5 +319,4 @@
     	System.out.println(audio.getDuration(file));
     	return(audio.getDuration(file));
     }  
->>>>>>> c48df922
 }
